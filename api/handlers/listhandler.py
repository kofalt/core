--- conflicted
+++ resolved
@@ -478,11 +478,7 @@
             # IMPORTANT: If you modify the below code reflect the code changes in
             # refererhandler.py:AnalysesHandler's download method
             signed_url = None
-<<<<<<< HEAD
-            if config.storage.is_signed_url():
-=======
             if config.storage.is_signed_url() and config.storage.can_redirect_request(self.request.headers):
->>>>>>> b0b1144a
                 try:
                     signed_url = config.storage.get_signed_url(fileinfo.get('_id'), file_path,
                                               filename=filename,
@@ -490,10 +486,6 @@
                                               response_type=str(fileinfo.get('mimetype', 'application/octet-stream')))
                 except fs.errors.ResourceNotFound:
                     self.log.error('Error getting signed_url on non existing file')
-<<<<<<< HEAD
-                    # raise APINotFoundException('Error getting signed_url on non existing fle' + filename)
-=======
->>>>>>> b0b1144a
 
             if signed_url:
                 self.redirect(signed_url)
@@ -766,9 +758,5 @@
         # Because this is an SSE endpoint, there is no form-post. Instead, read JSON data from request param
         metadata = json.loads(self.request.GET.get('metadata'))
 
-<<<<<<< HEAD
-        return upload.process_upload(self.request, upload.Strategy.packfile, self.log_user_access, origin=self.origin, context={'token': token_id}, 
-=======
         return upload.process_upload(self.request, upload.Strategy.packfile, self.log_user_access, origin=self.origin, context={'token': token_id},
->>>>>>> b0b1144a
                 response=self.response, metadata=metadata, tempdir=fs.path.join('tokens', 'packfile', token_id))