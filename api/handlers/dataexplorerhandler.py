--- conflicted
+++ resolved
@@ -9,11 +9,6 @@
 
 from ..web import base
 from .. import config, validators
-<<<<<<< HEAD
-from ..auth import require_login, require_superuser, groupauth
-=======
-from ..create_file import FileCreator
->>>>>>> 8f14995e
 from ..dao import noop, hierarchy
 from ..auth import require_login, groupauth, require_admin
 from ..dao.containerstorage import QueryStorage, ContainerStorage
