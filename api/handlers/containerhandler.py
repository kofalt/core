import bson
import datetime
import dateutil

from .. import config
from .. import util
from .. import validators
from ..auth import containerauth, always_ok
from ..dao import APIStorageException, containerstorage, containerutil, noop
from ..dao.containerstorage import AnalysisStorage
from ..jobs.gears import get_gear
from ..jobs.jobs import Job
from ..jobs.queue import Queue
from ..types import Origin
from ..web import base
from ..web.request import log_access, AccessType

log = config.log


class ContainerHandler(base.RequestHandler):
    """
    This class handle operations on a generic container

    The pattern used is:
    1) load the storage class used to interact with mongo
    2) configure the permissions checker and the json payload validators
    3) validate the input payload
    4) augment the payload when appropriate
    5) exec the request (using the mongo validator and the permissions checker)
    6) check the result
    7) augment the result when needed
    8) return the result

    Specific behaviors (permissions checking logic for authenticated and not superuser users, storage interaction)
    are specified in the container_handler_configurations
    """
    use_object_id = {
        'groups': False,
        'projects': True,
        'sessions': True,
        'acquisitions': True
    }
    default_list_projection = ['files', 'notes', 'timestamp', 'timezone', 'public']

    # This configurations are used by the ContainerHandler class to load the storage,
    # the permissions checker and the json schema validators used to handle a request.
    #
    # "children_cont" represents the children container.
    # "list projection" is used to filter data in mongo.
    # "use_object_id" implies that the container ids are converted to ObjectId
    container_handler_configurations = {
        'projects': {
            'storage': containerstorage.ProjectStorage(),
            'permchecker': containerauth.default_container,
            'parent_storage': containerstorage.GroupStorage(),
            'storage_schema_file': 'project.json',
            'payload_schema_file': 'project.json',
            'list_projection': {'info': 0},
            'propagated_properties': ['archived', 'public'],
            'children_cont': 'sessions'
        },
        'sessions': {
            'storage': containerstorage.SessionStorage(),
            'permchecker': containerauth.default_container,
            'parent_storage': containerstorage.ProjectStorage(),
            'storage_schema_file': 'session.json',
            'payload_schema_file': 'session.json',
            # Remove subject first/last from list view to better log access to this information
            'list_projection': {'info': 0, 'subject.firstname': 0, 'subject.lastname': 0},
            'propagated_properties': ['archived'],
            'children_cont': 'acquisitions'
        },
        'acquisitions': {
            'storage': containerstorage.AcquisitionStorage(),
            'permchecker': containerauth.default_container,
            'parent_storage': containerstorage.SessionStorage(),
            'storage_schema_file': 'acquisition.json',
            'payload_schema_file': 'acquisition.json',
            'list_projection': {'info': 0, 'collections': 0}
        }
    }

    def __init__(self, request=None, response=None):
        super(ContainerHandler, self).__init__(request, response)
        self.storage = None
        self.config = None

    @log_access(AccessType.view_container)
    def get(self, cont_name, **kwargs):
        _id = kwargs.get('cid')
        self.config = self.container_handler_configurations[cont_name]
        self.storage = self.config['storage']
        container = self._get_container(_id)

        permchecker = self._get_permchecker(container)
        try:
            # This line exec the actual get checking permissions using the decorator permchecker
            result = permchecker(self.storage.exec_op)('GET', _id)
        except APIStorageException as e:
            self.abort(400, e.message)
        if result is None:
            self.abort(404, 'Element not found in container {} {}'.format(self.storage.cont_name, _id))
        if not self.superuser_request and not self.is_true('join_avatars'):
            self._filter_permissions(result, self.uid)
        if self.is_true('join_avatars'):
            self.join_user_info([result])
        # build and insert file paths if they are requested
        if self.is_true('paths'):
            for fileinfo in result['files']:
                fileinfo['path'] = util.path_from_hash(fileinfo['hash'])

        inflate_job_info = cont_name == 'sessions'
        result['analyses'] = AnalysisStorage().get_analyses(cont_name, _id, inflate_job_info)
        return self.handle_origin(result)

    def handle_origin(self, result):
        """
        Given an object with a `files` array key, coalesce and merge file origins if requested.
        """

        # If `join=origin` passed as a request param, join out that key
        join_origin = 'origin' in self.request.params.getall('join')

        # Now that gears are identified by ID rather than name, the origin.job.gear_id is not enough.
        # Joining the whole gear doc in feels like overkill; for now let's just add gear names to jobs
        join_gear_name = 'origin_job_gear_name' in self.request.params.getall('join')

        # If it was requested, create a map of each type of origin to hold the join
        if join_origin:
            result['join-origin'] = {
                Origin.user.name:   {},
                Origin.device.name: {},
                Origin.job.name:    {}
            }

        # Cache looked-up gears if needed
        cached_gears = {}

        for f in result.get('files', []):
            origin = f.get('origin', None)

            if origin is None:
                # Backfill origin maps if none provided from DB
                f['origin'] = {
                    'type': str(Origin.unknown),
                    'id': None
                }

            elif join_origin:
                j_type = f['origin']['type']
                j_id   = f['origin']['id']
                j_id_b = j_id

                # Some tables don't use BSON for their primary keys.
                if j_type not in (Origin.user, Origin.device):
                    j_id_b = bson.ObjectId(j_id)

                # Join from database if we haven't for this origin before
                if j_type != 'unknown' and result['join-origin'][j_type].get(j_id, None) is None:
                    # Initial join
                    join_doc = config.db[j_type + 's'].find_one({'_id': j_id_b})

                    # Join in gear name on the job doc if requested
                    if join_gear_name and j_type == 'job':

                        gear_id = join_doc['gear_id']
                        gear_name = None

                        if cached_gears.get(gear_id, None) is not None:
                            gear_name = cached_gears[gear_id]
                        else:
                            gear_id_bson = bson.ObjectId(gear_id)
                            gear = config.db.gears.find_one({'_id': gear_id_bson})
                            gear_name = gear['gear']['name']

                        join_doc['gear_name'] = gear_name
                        cached_gears[gear_id] = gear_name

                    # Save to join table
                    result['join-origin'][j_type][j_id] = join_doc

        return result

    @staticmethod
    def join_user_info(results):
        """
        Given a list of containers, adds avatar and name context to each member of the permissions/roles list
        """

        # Get list of all users, hash by uid
        users_list = containerstorage.ContainerStorage('users', use_object_id=False).get_all_el({}, None, None)
        users = {user['_id']: user for user in users_list}

        for r in results:
            permissions = r.get('permissions') or r.get('roles', [])

            for p in permissions:
                user = users[p['_id']]
                p['avatar'] = user.get('avatar')
                p['firstname'] = user.get('firstname', '')
                p['lastname'] = user.get('lastname', '')

        return results

<<<<<<< HEAD
    def _filter_permissions(self, result, uid, site):
=======
    def handle_analyses(self, result):
        """
        Given an object with an `analyses` array key, inflate job info for job-based analyses
        """
        for analysis in result.get('analyses', []):
            AnalysesStorage.inflate_job_info(analysis)
        return result

    def _filter_permissions(self, result, uid):
>>>>>>> a31b4bec
        """
        if the user is not admin only her permissions are returned.
        """
        user_perm = util.user_perm(result.get('permissions', []), uid)
        if user_perm.get('access') != 'admin':
            result['permissions'] = [user_perm] if user_perm else []

    def get_subject(self, cid):
        self.config = self.container_handler_configurations['sessions']
        self.storage = self.config['storage']
        container= self._get_container(cid)

        permchecker = self._get_permchecker(container)
        result = permchecker(self.storage.exec_op)('GET', cid)
        self.log_user_access(AccessType.view_subject, cont_name='sessions', cont_id=cid)
        return result.get('subject', {})


    def get_jobs(self, cid):
        # Only enabled for sessions container type per url rule in api.py
        self.config = self.container_handler_configurations["sessions"]
        self.storage = self.config['storage']
        cont = self._get_container(cid, projection={'files': 0, 'metadata': 0}, get_children=True)

        permchecker = self._get_permchecker(cont)

        permchecker(noop)('GET', cid)

        analyses = AnalysisStorage().get_analyses('session', cont['_id'])
        acquisitions = cont.get('acquisitions', [])

        results = []
        if not acquisitions and not analyses:
            # no jobs
            return {'jobs': results}

        # Get query params
        states      = self.request.GET.getall('states')
        tags        = self.request.GET.getall('tags')
        join_cont   = 'containers' in self.request.params.getall('join')
        join_gears  = 'gears' in self.request.params.getall('join')

        # search for jobs
        if acquisitions:
            id_array = [str(c['_id']) for c in acquisitions]
            cont_array = [containerutil.ContainerReference('acquisition', cid) for cid in id_array]
            results += Queue.search(cont_array, states=states, tags=tags)

        if analyses:
            id_array = [str(c['_id']) for c in analyses]
            cont_array = [containerutil.ContainerReference('analysis', cid) for cid in id_array]
            results += Queue.search(cont_array, states=states, tags=tags)

        # Ensure job uniqueness
        seen_jobs = []
        seen_gears = []
        jobs = []
        for j in results:
            if j['_id'] not in seen_jobs:
                job  = Job.load(j)
                jobs.append(job)
                seen_jobs.append(job.id_)
            if j.get('gear_id') and j['gear_id'] not in seen_gears:
                seen_gears.append(j['gear_id'])

        jobs.sort(key=lambda j: j.created)

        response = {'jobs': jobs}
        if join_gears:
            response['gears'] = {}
            for g_id in seen_gears:
                response['gears'][g_id] = get_gear(g_id)
        if join_cont:
            # create a map of analyses and acquisitions by _id
            containers = dict((str(c['_id']), c) for c in analyses+acquisitions)
            for container in containers.itervalues():
                # No need to return perm arrays
                container.pop('permissions', None)
            response['containers'] = containers

        return response

    def get_all(self, cont_name, par_cont_name=None, par_id=None):
        self.config = self.container_handler_configurations[cont_name]
        self.storage = self.config['storage']

        projection = self.config['list_projection'].copy()
        if self.is_true('info'):
            projection.pop('info')
        if self.is_true('permissions'):
            if not projection:
                projection = None

        # select which permission filter will be applied to the list of results.
        if self.superuser_request:
            permchecker = always_ok
        elif self.public_request:
            permchecker = containerauth.list_public_request
        else:
            permchecker = containerauth.list_permission_checker(self)
        # if par_cont_name (parent container name) and par_id are not null we return only results
        # within that container
        if par_cont_name:
            if not par_id:
                self.abort(500, 'par_id is required when par_cont_name is provided')
            if self.use_object_id.get(par_cont_name):
                if not bson.ObjectId.is_valid(par_id):
                    self.abort(400, 'not a valid object id')
                par_id = bson.ObjectId(par_id)
            query = {par_cont_name[:-1]: par_id}
        else:
            query = {}
        if not self.is_true('archived'):
            query['archived'] = {'$ne': True}
        # this request executes the actual reqeust filtering containers based on the user permissions
        results = permchecker(self.storage.exec_op)('GET', query=query, public=self.public_request, projection=projection)
        if results is None:
            self.abort(404, 'No elements found in container {}'.format(self.storage.cont_name))
        # return only permissions of the current user unless superuser or getting avatars
        if not self.superuser_request and not self.is_true('join_avatars'):
            self._filter_all_permissions(results, self.uid)
        # the "count" flag add a count for each container returned
        if self.is_true('counts'):
            self._add_results_counts(results, cont_name)
        # the "measurements" flag applies only to query for sessions
        # and add a list of the measurements in the child acquisitions
        if cont_name == 'sessions' and self.is_true('measurements'):
            self._add_session_measurements(results)

        modified_results = []
        for result in results:
            if self.is_true('stats'):
                result = containerutil.get_stats(result, cont_name)
            result = self.handle_origin(result)
            modified_results.append(result)

        if self.is_true('join_avatars'):
            modified_results = self.join_user_info(modified_results)

        return modified_results

    def _filter_all_permissions(self, results, uid):
        for result in results:
            user_perm = util.user_perm(result.get('permissions', []), uid)
            result['permissions'] = [user_perm] if user_perm else []
        return results

    def _add_results_counts(self, results, cont_name):
        dbc_name = self.config.get('children_cont')
        el_cont_name = cont_name[:-1]
        dbc = config.db[dbc_name]
        counts =  dbc.aggregate([
            {'$match': {el_cont_name: {'$in': [res['_id'] for res in results]}}},
            {'$group': {'_id': '$' + el_cont_name, 'count': {"$sum": 1}}}
            ])
        counts = {elem['_id']: elem['count'] for elem in counts}
        for elem in results:
            elem[dbc_name[:-1] + '_count'] = counts.get(elem['_id'], 0)

    def get_all_for_user(self, cont_name, uid):
        self.config = self.container_handler_configurations[cont_name]
        self.storage = self.config['storage']
        projection = self.config['list_projection']
        # select which permission filter will be applied to the list of results.
        if self.superuser_request:
            permchecker = always_ok
        elif self.public_request:
            self.abort(403, 'this request is not allowed')
        else:
            permchecker = containerauth.list_permission_checker(self)
        query = {}
        user = {
            '_id': uid
        }
        try:
            results = permchecker(self.storage.exec_op)('GET', query=query, user=user, projection=projection)
        except APIStorageException as e:
            self.abort(400, e.message)
        if results is None:
            self.abort(404, 'Element not found in container {} {}'.format(self.storage.cont_name, uid))
        self._filter_all_permissions(results, uid)
        return results

    def post(self, cont_name):
        self.config = self.container_handler_configurations[cont_name]
        self.storage = self.config['storage']
        mongo_validator, payload_validator = self._get_validators()

        payload = self.request.json_body
        log.debug(payload)
        #validate the input payload
        payload_validator(payload, 'POST')
        # Load the parent container in which the new container will be created
        # to check permissions.
        parent_container, parent_id_property = self._get_parent_container(payload)
        # Always add the id of the parent to the container
        payload[parent_id_property] = parent_container['_id']
        # If the new container is a session add the group of the parent project in the payload
        if cont_name == 'sessions':
            payload['group'] = parent_container['group']
            payload['subject'] = containerutil.add_id_to_subject(payload.get('subject'), payload.get('project'))
        # Optionally inherit permissions of a project from the parent group. The default behaviour
        # for projects is to give admin permissions to the requestor.
        # The default for other containers is to inherit.
        if self.is_true('inherit') and cont_name == 'projects':
            payload['permissions'] = parent_container.get('roles')
        elif cont_name =='projects':
            payload['permissions'] = [{'_id': self.uid, 'access': 'admin'}] if self.uid else []
        else:
            payload['permissions'] = parent_container.get('permissions', [])
        # Created and modified timestamps are added here to the payload
        payload['created'] = payload['modified'] = datetime.datetime.utcnow()
        if payload.get('timestamp'):
            payload['timestamp'] = dateutil.parser.parse(payload['timestamp'])
        permchecker = self._get_permchecker(parent_container=parent_container)
        # This line exec the actual request validating the payload that will create the new container
        # and checking permissions using respectively the two decorators, mongo_validator and permchecker
        result = mongo_validator(permchecker(self.storage.exec_op))('POST', payload=payload)
        if result.acknowledged:
            return {'_id': result.inserted_id}
        else:
            self.abort(404, 'Element not added in container {}'.format(self.storage.cont_name))

    def put(self, cont_name, **kwargs):
        _id = kwargs.pop('cid')
        self.config = self.container_handler_configurations[cont_name]
        self.storage = self.config['storage']
        container = self._get_container(_id)
        mongo_validator, payload_validator = self._get_validators()

        payload = self.request.json_body
        payload_validator(payload, 'PUT')

        # Check if any payload keys are any propogated property, add to r_payload
        rec = False
        r_payload = {}
        prop_keys = set(payload.keys()).intersection(set(self.config.get('propagated_properties', [])))
        if prop_keys:
            rec = True
            for key in prop_keys:
                r_payload[key] = payload[key]

        # Check if we are updating the parent container of the element (ie we are moving the container)
        # In this case, we will check permissions on it.
        target_parent_container, parent_id_property = self._get_parent_container(payload)
        if target_parent_container:
            if cont_name in ['sessions', 'acquisitions']:
                payload[parent_id_property] = bson.ObjectId(payload[parent_id_property])
                parent_perms = target_parent_container.get('permissions', [])
                payload['permissions'] = parent_perms

            if cont_name == 'sessions':
                payload['group'] = target_parent_container['group']
                # Propagate permissions down to acquisitions
                rec = True
                r_payload['permissions'] = parent_perms


        payload['modified'] = datetime.datetime.utcnow()
        if payload.get('timestamp'):
            payload['timestamp'] = dateutil.parser.parse(payload['timestamp'])
        if cont_name == 'sessions':
            if payload.get('subject') is not None and payload['subject'].get('_id') is not None:
                # Ensure subject id is a bson object
                payload['subject']['_id'] = bson.ObjectId(str(payload['subject']['_id']))
        permchecker = self._get_permchecker(container, target_parent_container)

        # Specifies wether the metadata fields should be replaced or patched with payload value
        replace_metadata = self.get_param('replace_metadata', default=False)
        try:
            # This line exec the actual request validating the payload that will update the container
            # and checking permissions using respectively the two decorators, mongo_validator and permchecker
            result = mongo_validator(permchecker(self.storage.exec_op))('PUT',
                        _id=_id, payload=payload, recursive=rec, r_payload=r_payload, replace_metadata=replace_metadata)
        except APIStorageException as e:
            self.abort(400, e.message)

        if result.modified_count == 1:
            return {'modified': result.modified_count}
        else:
            self.abort(404, 'Element not updated in container {} {}'.format(self.storage.cont_name, _id))

    def delete(self, cont_name, **kwargs):
        _id = kwargs.pop('cid')
        self.config = self.container_handler_configurations[cont_name]
        self.storage = self.config['storage']
        container = self._get_container(_id)
        if self.config.get('children_cont'):
            container['has_children'] = bool(self.storage.get_children(_id))
        else:
            container['has_children'] = False
        if container.get('files') or container.get('analyses'):
            container['has_children'] = True
        target_parent_container, _ = self._get_parent_container(container)
        permchecker = self._get_permchecker(container, target_parent_container)
        try:
            # This line exec the actual delete checking permissions using the decorator permchecker
            result = permchecker(self.storage.exec_op)('DELETE', _id)
        except APIStorageException as e:
            self.abort(400, e.message)

        if result.deleted_count == 1:
            return {'deleted': result.deleted_count}
        else:
            self.abort(404, 'Element not removed from container {} {}'.format(self.storage.cont_name, _id))

    def get_groups_with_project(self):
        """
        method to return the list of groups for which there are projects accessible to the user
        """
        group_ids = list(set((p['group'] for p in self.get_all('projects'))))
        return list(config.db.groups.find({'_id': {'$in': group_ids}}, ['name']))

    def set_project_template(self, **kwargs):
        project_id = kwargs.pop('cid')
        self.config = self.container_handler_configurations['projects']
        self.storage = self.config['storage']
        container = self._get_container(project_id)

        template = self.request.json_body
        validators.validate_data(template, 'project-template.json', 'input', 'POST')
        payload = {'template': template}
        payload['modified'] = datetime.datetime.utcnow()

        permchecker = self._get_permchecker(container)
        result = permchecker(self.storage.exec_op)('PUT', _id=project_id, payload=payload)
        return {'modified': result.modified_count}

    def delete_project_template(self, **kwargs):
        project_id = kwargs.pop('cid')
        self.config = self.container_handler_configurations['projects']
        self.storage = self.config['storage']
        container = self._get_container(project_id)

        payload = {'modified': datetime.datetime.utcnow()}
        unset_payload = {'template': ''}

        permchecker = self._get_permchecker(container)
        result = permchecker(self.storage.exec_op)('PUT', _id=project_id, payload=payload, unset_payload=unset_payload)
        return {'modified': result.modified_count}


    def calculate_project_compliance(self, **kwargs):
        project_id = kwargs.pop('cid', None)
        log.debug("project_id is {}".format(project_id))
        self.config = self.container_handler_configurations['projects']
        self.storage = self.config['storage']
        return {'sessions_changed': self.storage.recalc_sessions_compliance(project_id=project_id)}

    def _get_validators(self):
        mongo_schema_uri = validators.schema_uri('mongo', self.config.get('storage_schema_file'))
        mongo_validator = validators.decorator_from_schema_path(mongo_schema_uri)
        payload_schema_uri = validators.schema_uri('input', self.config.get('payload_schema_file'))
        payload_validator = validators.from_schema_path(payload_schema_uri)
        return mongo_validator, payload_validator

    def _add_session_measurements(self, results):
        session_measurements = config.db.acquisitions.aggregate([
            {'$match': {'session': {'$in': [sess['_id'] for sess in results]}}},
            {'$project': { '_id': '$session', 'files':1 }},
            {'$unwind': '$files'},
            {'$project': { '_id': '$_id', 'files.measurements': 1}},
            {'$unwind': '$files.measurements'},
            {'$group': {'_id': '$_id', 'measurements': {'$addToSet': '$files.measurements'}}}
        ])
        session_measurements = {sess['_id']: sess['measurements'] for sess in session_measurements}
        for sess in results:
            sess['measurements'] = session_measurements.get(sess['_id'], None)

    def _get_parent_container(self, payload):
        if not self.config.get('parent_storage'):
            return None, None
        parent_storage = self.config['parent_storage']
        parent_id_property = parent_storage.cont_name[:-1]
        parent_id = payload.get(parent_id_property)
        if parent_id:
            parent_storage.dbc = config.db[parent_storage.cont_name]
            parent_container = parent_storage.get_container(parent_id)
            if parent_container is None:
                self.abort(404, 'Element {} not found in container {}'.format(parent_id, parent_storage.cont_name))
        else:
            parent_container = None
        return parent_container, parent_id_property

    def _get_container(self, _id, projection=None, get_children=False):
        try:
            container = self.storage.get_container(_id, projection=projection, get_children=get_children)
        except APIStorageException as e:
            self.abort(400, e.message)
        if container is not None:
            return container
        else:
            self.abort(404, 'Element {} not found in container {}'.format(_id, self.storage.cont_name))

    def _get_permchecker(self, container=None, parent_container=None):
        if self.superuser_request:
            return always_ok
        elif self.public_request:
            return containerauth.public_request(self, container)
        else:
            permchecker = self.config['permchecker']
            return permchecker(self, container, parent_container)<|MERGE_RESOLUTION|>--- conflicted
+++ resolved
@@ -203,19 +203,7 @@
 
         return results
 
-<<<<<<< HEAD
-    def _filter_permissions(self, result, uid, site):
-=======
-    def handle_analyses(self, result):
-        """
-        Given an object with an `analyses` array key, inflate job info for job-based analyses
-        """
-        for analysis in result.get('analyses', []):
-            AnalysesStorage.inflate_job_info(analysis)
-        return result
-
     def _filter_permissions(self, result, uid):
->>>>>>> a31b4bec
         """
         if the user is not admin only her permissions are returned.
         """
