"""Provides stream-based opening of download files"""
import certifi
import urllib3
import fs.errors

from .. import files, config, io, access_log
from ..web.request import AccessType

class DownloadFileSource(object):
    """Abstraction for converting DownloadTargetS into a fileobj, and logging access.

    This class is iterable, and will return targets, ready to be opened with
    the open function. Order is not guaranteed, and should be optimized for
    retrieval wherever possible.

    This class should be extended to handle the different download types.
    """
    def __init__(self, ticket, request):
        """Create a new download file source.

        Args:
            ticket (DownloadTicket): The download ticket
            request (object): The request object
        """
        self.ticket = ticket
        self.targets = ticket.targets

        self.request = request

        # TODO: Sort the set of targets such that we can batch retrieve one
        # set of containers at a time to resolve info/file_info
        self._index = 0
        self._count = len(self.targets)

        # Connection pool for signed urls, require valid certificates, using certifi store
        # See: https://urllib3.readthedocs.io/en/latest/user-guide.html#certificate-verification
        self._http = urllib3.PoolManager(cert_reqs='CERT_REQUIRED', ca_certs=certifi.where())

    def __iter__(self):
        return self

    def __next__(self):
        if self._index >= self._count:
            raise StopIteration()

        result = self.targets[self._index]
        self._index += 1
        return result

    def next(self):
        return self.__next__()

    def open(self, target):
        """Open the given DownloadTarget, returning a file-like object.

        NOTE: It is considered an error to pass a target to this function that hasn't been
        returned via the iterator protocol.

        Args:
            target (DownloadTarget): The download target to open for reading

        Returns:
            file: The file-like ContextManager, that supports read

        Raises:
            OSError: If the file could not be opened
        """
        if target.download_type == 'file':
            # Log access before accessing the file, raises and aborts the request if that fails
            access_log.log_user_access(self.request, AccessType.download_file, cont_name=target.container_type,
                cont_id=target.container_id, filename=target.dst_name, origin=self.ticket.origin,
                download_ticket=self.ticket.ticket_id)

            return self._open_file(target)
        else:
            raise OSError('Unexpected download type: {}'.format(target.download_type))

    def _open_file(self, target):
        """Open the given download 'file' target"""
        # TODO: For now, this is an optimization - directly accessing the signed url
        # can speed up transfer. Shouldn't open for reading basically do this?
        signed_url = None
        if config.storage.is_signed_url():
            try:
                signed_url = config.storage.get_signed_url(target.file_id, target.src_path)
            except fs.errors.ResourceNotFound:
                pass

        try:
            if signed_url:
                return io.URLFileWrapper(signed_url, self._http)
            else:
<<<<<<< HEAD
                file_system = files.get_fs_by_file_path(target.src_path)
=======
                file_system = files.get_fs_by_file_path(target.file_id, target.src_path)
>>>>>>> b0b1144a
                return file_system.open(target.file_id, target.src_path, 'rb')
        except (fs.errors.ResourceNotFound,
                fs.errors.OperationFailed,
                IOError) as err:
            # Contract is to raise an OSError if we cannot open the file
            raise OSError(str(err))<|MERGE_RESOLUTION|>--- conflicted
+++ resolved
@@ -90,11 +90,7 @@
             if signed_url:
                 return io.URLFileWrapper(signed_url, self._http)
             else:
-<<<<<<< HEAD
-                file_system = files.get_fs_by_file_path(target.src_path)
-=======
                 file_system = files.get_fs_by_file_path(target.file_id, target.src_path)
->>>>>>> b0b1144a
                 return file_system.open(target.file_id, target.src_path, 'rb')
         except (fs.errors.ResourceNotFound,
                 fs.errors.OperationFailed,
