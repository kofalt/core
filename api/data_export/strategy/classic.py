"""Provide hierarchy-walking based download strategy"""
from ... import files

from .. import models
from .container_path_resolver import ContainerPathResolver
from .hierarchy import HierarchyDownloadStrategy

class ClassicDownloadStrategy(HierarchyDownloadStrategy):
    """Classic download strategy, places files in the traditional folder structure as follows:
        - {prefix}
        - {group id}
        - {project label}
        - {subject code}
        - {session label | timestamp | uid }
        - {acquisition label | timestamp | uid }

        - {analysis label}
            - input/
            - output/

    With the exception of analyses files are stored directly under each container, with no metadata.
    For analyses, files are stored in inputs and outputs subfolders.
    """
    default_archive_prefix = 'scitran'
    include_analyses = False

    def __init__(self, log, params):
        super(ClassicDownloadStrategy, self).__init__(log, params)

        self._resolver = ContainerPathResolver(path_prefix=self.archive_prefix)

        # Whether or not this is an analysis download
        self._is_analysis = False

        # Store last seen analysis label
        self._analysis_label = None

    def identify_targets(self, spec, uid, summary):
        # Normalize input for summary
        if summary:
            spec = { 'nodes': spec }

        nodes = spec.get('nodes', [])

        # Override to detect if this is a single analysis retrieval
        if len(nodes) == 1 and nodes[0]['level'] == 'analysis':
            self._is_analysis = True

        return super(ClassicDownloadStrategy, self).identify_targets(spec, uid, summary)

    def visit_file(self, parents, parent_type, file_group, file_entry, summary):
        # Produce the file path
        if summary:
            parent = {}
            parent_id = None
        else:
            parent = parents[parent_type]
            parent_id = parent['_id']

        if parent_type == 'analysis':
            self._analysis_label = parent.get('label')

        src_path = files.get_file_path(file_entry)
        if src_path:  # silently skip missing files
            if summary:
                dst_path = ''  # path not required for summary
            elif self._is_analysis:
                # Single analysis target, simply join the file_group
                dst_path = '{}/{}/{}'.format(parent.get('label', 'unknown_analysis'),
                    file_group, file_entry['name'])
            else:
                # Container path + filename
                container_path = self._resolver.get_path(parents, parent_type, parent_id)
                dst_path =  '/'.join(container_path + (file_entry['name'],))

            return [
                models.DownloadTarget('file', dst_path, parent_type, parent_id, file_entry['modified'],
<<<<<<< HEAD
                    file_entry['size'], file_entry.get('type'), file_id=file_entry.get('_id'), src_path=src_path)
=======
                    file_entry['size'], file_entry.get('type'), file_id=file_entry.get('_id'),
                    filename=file_entry['name'], file_group=file_group, src_path=src_path)
>>>>>>> 93775c0c
            ]
        else:
            self.log.debug('Could not resolve path for file {} on {} {}. File will be skipped in download.'.format(file_entry['name'], parent_type, parent_id))
            return []

    def create_archive_filename(self):
        # Legacy behavior, return analysis_label.tar as the filename for single analysis targets
        if self._is_analysis and self._analysis_label:
            return 'analysis_{}.tar'.format(self._analysis_label)
        return super(ClassicDownloadStrategy, self).create_archive_filename()<|MERGE_RESOLUTION|>--- conflicted
+++ resolved
@@ -75,12 +75,7 @@
 
             return [
                 models.DownloadTarget('file', dst_path, parent_type, parent_id, file_entry['modified'],
-<<<<<<< HEAD
                     file_entry['size'], file_entry.get('type'), file_id=file_entry.get('_id'), src_path=src_path)
-=======
-                    file_entry['size'], file_entry.get('type'), file_id=file_entry.get('_id'),
-                    filename=file_entry['name'], file_group=file_group, src_path=src_path)
->>>>>>> 93775c0c
             ]
         else:
             self.log.debug('Could not resolve path for file {} on {} {}. File will be skipped in download.'.format(file_entry['name'], parent_type, parent_id))
