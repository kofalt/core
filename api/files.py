import os
import cgi
import json
import six
import hashlib
import uuid
import datetime

import fs.move
import fs.tempfs
import fs.path
import fs.errors

from . import config, util

DEFAULT_HASH_ALG = 'sha384'

class FileProcessor(object):
    def __init__(self, persistent_fs):
        """
        File processing service layer object. Handles all file IO

        :param self: self reference
        :Storage persistent_fs: storage layer supported by flywheel storage class

        """
        self._persistent_fs = persistent_fs

    def create_new_file(self, filename, **kwargs):
        """ Create a new block storage file with a unique uuid opened for writing

        :param self: self reference
        :param string filename: filename for the new file
        :param kwargs: Additional args to pass to open
        :rtype FileHasherWriter: Returns the special wrapper so extend that interface as needed

        """
        new_uuid = str(uuid.uuid4())
        if not filename:
            filename = new_uuid

        path = util.path_from_uuid(new_uuid)

        fileobj = self._persistent_fs.open(new_uuid, path, 'wb', **kwargs)
        fileobj.filename = filename
<<<<<<< HEAD

        return path, FileHasherWriter(fileobj)

=======

        return path, FileHasherWriter(fileobj)

>>>>>>> b0b1144a
    def process_form(self, request, use_filepath=False, tempdir_name=None):
        """
        Some workarounds to make webapp2 process forms in an intelligent way.
        Normally webapp2/WebOb Reqest.POST would copy the entire request stream
        into a single file on disk.
        https://github.com/Pylons/webob/blob/cb9c0b4f51542a7d0ed5cc5bf0a73f528afbe03e/webob/request.py#L787
        https://github.com/moraes/webapp-improved/pull/12
        We pass request.body_file (wrapped wsgi input stream)
        to our custom subclass of cgi.FieldStorage to write each upload file
        to a separate file on disk, as it comes in off the network stream from the client.
        Then we can rename these files to their final destination,
        without copying the data gain.

        Returns (tuple):
            form: SingleFileFieldStorage instance
            tempdir: tempdir the file was stored in.

        Keep tempdir in scope until you don't need it anymore; it will be deleted on GC.
        """

        # If chunked encoding, indicate that the input will be terminated via EOF
        # before getting the request body
        if request.headers.get('Transfer-Encoding', None) == 'chunked':
            request.environ['wsgi.input_terminated'] = True

        # Copied from WebOb source:
        # https://github.com/Pylons/webob/blob/cb9c0b4f51542a7d0ed5cc5bf0a73f528afbe03e/webob/request.py#L790
        env = request.environ.copy()
        env.setdefault('CONTENT_LENGTH', '0')
        env['QUERY_STRING'] = ''

        # We only use the tempdir_name for Token and Placer strategy
        if tempdir_name:
            if not config.local_fs.get_fs().exists(tempdir_name):
                config.local_fs.get_fs().makedirs(tempdir_name)
            field_storage_class = get_single_file_field_storage(config.local_fs, use_filepath=use_filepath, tempdir_name=tempdir_name)
        else:
            field_storage_class = get_single_file_field_storage(self._persistent_fs, use_filepath=use_filepath)

        form = field_storage_class(
            fp=request.body_file, environ=env, keep_blank_values=True
        )

        form.file = FileHasherWriter(form.file)

        return form


    def create_file_fields(self, filename, filepath, size, hash_, uuid_=None, mimetype=None, modified=None):
        """
        Creates a standard object with the required fields for processing via placers.
        This will be replaced with a standardized file model in the future
        """
        if not modified:
            modified = datetime.datetime.utcnow()
        if not mimetype:
            mimetype = util.guess_mimetype(filename)

        return util.obj_from_map({
            'uuid': uuid_,
            'filename': filename,
            'path': filepath,
            'filepath': filepath, # Some placers use path others use filepath
            'size': size,
            'hash': hash_,
            'mimetype': mimetype,
            'modified': modified
        })


    @property
    def persistent_fs(self):
        return self._persistent_fs

    def __exit__(self, exc, value, tb):
        self.close()

    def __del__(self):
        self.close()

    def close(self):
        # Cleaning up
        # We need to keep storage because files will live there between requests
        # We will require the placer to clean up files as needed when the request flows are finished
        pass

class FileHasherWriter(object):
    """File wrapper that hashes while writing to a file

        This file will not be needed with native cloud object storage but will be good to use for local
        storage files.  Once we have assigned each file to provider type then we can return this special
        object only for local files and normal file objects in all other cases

    """
    def __init__(self, fileobj, hash_alg=None):
        """Create a new file hasher/writer

        Arguments:
            fileobj (file): The wrapped file object
            hash_alg (str): The hash algorithm, or None to use default
        """
        self.fileobj = fileobj
        self.hash_alg = hash_alg or DEFAULT_HASH_ALG
        self.hasher = hashlib.new(self.hash_alg)
        self.size = 0

    @property
    def hash(self):
        """Return the formatted hash of the file"""
        return util.format_hash(self.hash_alg, self.hasher.hexdigest())

    @property
    def filename(self):
        return self.fileobj.filename

    @filename.setter
    def filename(self, filename):
        self.fileobj.filename = filename

    @property
    def filepath(self):
        return self.fileobj.filepath

    @property
    def path(self):
        return self.fileobj.path

    @path.setter
    def path(self, path):
        self.fileobj.path = path

    def write(self, data):
        self.fileobj.write(data)
        self.hasher.update(data)
        self.size += len(data)

    def close(self):
        self.fileobj.close()

def get_single_file_field_storage(file_system, use_filepath=False, tempdir_name=False):
    # pylint: disable=attribute-defined-outside-init

    # We dynamically create this class because we
    # can't add arguments to __init__.
    # This is due to the FieldStorage we create
    # in turn creating a FieldStorage for different
    # parts of the form, with a hardcoded set of args
    # https://github.com/python/cpython/blob/1e3e162ff5c0cc656559c43914439ab3e5734f00/Lib/cgi.py#L696
    # https://github.com/python/cpython/blob/1e3e162ff5c0cc656559c43914439ab3e5734f00/Lib/cgi.py#L728

    class SingleFileFieldStorage(cgi.FieldStorage):

        bufsize = 2 ** 20

        def __init__(self, *args, **kwargs):

            self._uuid = str(uuid.uuid4())

            cgi.FieldStorage.__init__(self, *args, **kwargs)

        @property
        def uuid(self):
            return self._uuid

        def make_file(self, binary=None):

            self.hasher = hashlib.new(DEFAULT_HASH_ALG)
            # Sanitize form's filename (read: prevent malicious escapes, bad characters, etc)
            # dont overwrite filename so we have it easily for metadata
            # TODO: This should be abstracted out so that its the same method used in in process_upload when no files are added but metadata is given, as it is in here
            if use_filepath:
                self.filename = util.sanitize_path(self.filename)
            else:
                self.filename = os.path.basename(self.filename)



            # move this to a utility function and use it in both places.
            # It needs to be changed in the placers that assume temp dir locations, only PackFile that I am aware of
            if tempdir_name:
                # If using the tempdir we assume we are going to pack them up with the original filenames
                self.filepath = tempdir_name + '/' + self.filename
            else:
                self.filepath = util.path_from_uuid(self._uuid)

            # Some placers reference path and others filepath so we use both to make it work for now
            self.path = self.filepath

            if not isinstance(self.filepath, unicode):
                self.filepath = six.u(self.filepath)

            self.open_file = file_system.open(self._uuid, self.filepath, 'wb')

            return self.open_file

        # override private method __write of superclass FieldStorage
        # _FieldStorage__file is the private variable __file of the same class
        def _FieldStorage__write(self, line):
            # pylint: disable=access-member-before-definition
            if self._FieldStorage__file is not None:
                # Always write fields of type "file" to disk for consistent renaming behavior
                if self.filename:
                    self.file = self.make_file('')
                    self.file.write(self._FieldStorage__file.getvalue())
                    self.hasher.update(self._FieldStorage__file.getvalue())
                self._FieldStorage__file = None

            self.file.write(line)

            # NOTE: In case of metadata, we don't have a file name and we also don't have a hasher,
            # so skipping the hasher.update
            if self.filename:
                self.hasher.update(line)

    return SingleFileFieldStorage

# File extension --> scitran file type detection hueristics.
# Listed in precendence order.
with open(os.path.join(os.path.dirname(__file__), 'filetypes.json')) as fd:
    TYPE_MAP = json.load(fd)

KNOWN_FILETYPES = {ext: filetype for filetype, extensions in TYPE_MAP.iteritems() for ext in extensions}

def guess_type_from_filename(filename):
    particles = filename.split('.')[1:]
    extentions = ['.' + '.'.join(particles[i:]) for i in range(len(particles))]
    for ext in extentions:
        filetype = KNOWN_FILETYPES.get(ext.lower())
        if filetype:
            break
    else:
        filetype = None
    return filetype


def get_valid_file(file_info):
    """
    Get the file path and the filesystem where the file exists.

    First try to serve the file from the current filesystem and
    if the file is not found (likely has not migrated yet) and the instance
    still supports the legacy storage, attempt to serve from there.

    :param file_info: dict, contains the _id and the hash of the file
    :return: (<file's path>, <filesystem>)
    """

    file_id = file_info.get('_id', '')
    file_path = get_file_path(file_info)
    return file_path, get_fs_by_file_path(file_id, file_path)


def get_file_path(file_info):
    """
    Get the file path. If the file has id then returns path_from_uuid otherwise path_from_hash.

    :param file_info: dict, contains the _id and the hash of the file
    :return: <file's path>
    """
    file_id = file_info.get('_id', '')
    file_hash = file_info.get('hash', '')
    file_uuid_path = None
    file_hash_path = None

    if file_hash:
        file_hash_path = util.path_from_hash(file_hash)

    if file_id:
        file_uuid_path = util.path_from_uuid(file_id)

    file_path = file_uuid_path or file_hash_path
    return file_path


<<<<<<< HEAD
def get_fs_by_file_path(file_path):
=======
def get_fs_by_file_path(file_id, file_path):
>>>>>>> b0b1144a
    """
    @deprecated
    This method is only intended to support the pyfs storage class.
    Once new storage classes are implemented this should be moved into the specific file attributes

    Get the filesystem where the file exists by a valid file path.
    Attempt to serve file from current storage in config.

    If file is not found (likely has not migrated yet) and the instance
    still supports the legacy storage, attempt to serve from there.
    """

    # When we add more native storage types we will have to store the file system type in the file object and
    # not rely on this method to determine where its physically located
<<<<<<< HEAD
    if config.storage.get_file_info(None, file_path):
        return config.storage

    elif config.support_legacy_fs and config.local_fs.get_file_info(None, file_path):
        return config.local_fs

    ### Temp fix for 3-way split storages, see api.config.local_fs2 for details
    elif config.support_legacy_fs and config.local_fs2 and config.local_fs2.get_file_info(None, file_path):
=======
    if config.storage.get_file_info(file_id, file_path):
        return config.storage

    elif config.support_legacy_fs and config.local_fs.get_file_info(file_id, file_path):
        return config.local_fs

    ### Temp fix for 3-way split storages, see api.config.local_fs2 for details
    elif config.support_legacy_fs and config.local_fs2 and config.local_fs2.get_file_info(file_id, file_path):
>>>>>>> b0b1144a
        return config.local_fs2
    ###

    else:
        raise fs.errors.ResourceNotFound('File not found: %s' % file_path)

<|MERGE_RESOLUTION|>--- conflicted
+++ resolved
@@ -43,15 +43,9 @@
 
         fileobj = self._persistent_fs.open(new_uuid, path, 'wb', **kwargs)
         fileobj.filename = filename
-<<<<<<< HEAD
 
         return path, FileHasherWriter(fileobj)
 
-=======
-
-        return path, FileHasherWriter(fileobj)
-
->>>>>>> b0b1144a
     def process_form(self, request, use_filepath=False, tempdir_name=None):
         """
         Some workarounds to make webapp2 process forms in an intelligent way.
@@ -326,11 +320,7 @@
     return file_path
 
 
-<<<<<<< HEAD
-def get_fs_by_file_path(file_path):
-=======
 def get_fs_by_file_path(file_id, file_path):
->>>>>>> b0b1144a
     """
     @deprecated
     This method is only intended to support the pyfs storage class.
@@ -345,16 +335,6 @@
 
     # When we add more native storage types we will have to store the file system type in the file object and
     # not rely on this method to determine where its physically located
-<<<<<<< HEAD
-    if config.storage.get_file_info(None, file_path):
-        return config.storage
-
-    elif config.support_legacy_fs and config.local_fs.get_file_info(None, file_path):
-        return config.local_fs
-
-    ### Temp fix for 3-way split storages, see api.config.local_fs2 for details
-    elif config.support_legacy_fs and config.local_fs2 and config.local_fs2.get_file_info(None, file_path):
-=======
     if config.storage.get_file_info(file_id, file_path):
         return config.storage
 
@@ -363,7 +343,6 @@
 
     ### Temp fix for 3-way split storages, see api.config.local_fs2 for details
     elif config.support_legacy_fs and config.local_fs2 and config.local_fs2.get_file_info(file_id, file_path):
->>>>>>> b0b1144a
         return config.local_fs2
     ###
 
