"""
API request handlers for the jobs module
"""
import bson
import datetime
import StringIO
from jsonschema import ValidationError
from urlparse import urlparse

from . import batch
from . import mappers, models
from .job_util import (
    resolve_context_inputs,
    get_context_for_destination,
    remove_potential_phi_from_job,
<<<<<<< HEAD
    validate_job_compute_provider
=======
    log_job_access
>>>>>>> 8db50db4
)
from .. import config
from .. import upload
from .. import files
from ..auth import require_drone, require_login, require_admin, has_access
from ..auth.apikeys import JobApiKey
from ..dao import dbutil
from ..dao.containerstorage import ProjectStorage, SessionStorage, SubjectStorage, AcquisitionStorage, AnalysisStorage, cs_factory
from ..types import Origin
from ..util import set_for_download, add_container_type, mongo_dict, send_or_redirect_file
from ..validators import validate_data, verify_payload_exists
from ..dao.containerutil import pluralize, singularize
from ..web import base
from ..web.encoder import pseudo_consistent_json_encode
from ..web.errors import APIPermissionException, APINotFoundException, InputValidationException
from ..web.request import log_access, AccessType

from .gears import (
    validate_gear_config, get_gears, get_gear, get_latest_gear, confirm_registry_asset,
    get_invocation_schema, remove_gear, insert_gear,
    upsert_gear, check_for_gear_insertion, filter_optional_inputs,
    add_suggest_info_to_files, count_file_inputs, requires_read_write_key
)

from .jobs import Job, JobTicket, Logs
from .batch import check_state, update
from .queue import Queue
from .rules import validate_regexes, validate_auto_update, validate_fixed_inputs

log = config.log

class GearsHandler(base.RequestHandler):

    """Provide /gears API routes."""

    @require_login
    def get(self):
        """List all gears."""

        # NOTE Filtering with `?filter=single_input` or `read_only_key` is not compatible with pagination
        # because filtering after the query invalidates total and count.
        # Ignoring any pagination headers/params for backwards compatibility.
        filters = self.request.GET.getall('filter')
        filtered = False

        gears = get_gears(all_versions=self.is_true('all_versions'))
        if 'single_input' in filters:
            filtered = True
            gears = [gear for gear in gears if count_file_inputs(filter_optional_inputs(gear)) <= 1]
        if 'read_only_key' in filters:
            filtered = True
            gears = [gear for gear in gears if not requires_read_write_key(gear)]

        if filtered:
            return gears

        gear_page = get_gears(all_versions=self.is_true('all_versions'), pagination=self.pagination)
        return self.format_page(gear_page)

    @require_login
    def check(self):
        """Check if a gear upload is likely to succeed."""

        check_for_gear_insertion(self.request.json)
        return None

    @require_admin
    def prepare_add(self):
        """
        Declare a gear that will be uploaded to the Flywheel registry
        """

        geardoc = self.request.json

        if geardoc.get('category') is None:
            geardoc['category'] = 'converter'

        check_for_gear_insertion(geardoc)

        ticket = config.db.gear_tickets.insert_one({
            'origin': self.origin,
            'geardoc': geardoc,
            'timestamp': datetime.datetime.utcnow(),
        })

        return {
            'ticket': ticket.inserted_id
        }

    @require_admin
    def get_ticket(self, _id):
        """
        Retrieve a gear-upload ticket.
        """

        result = config.db.gear_tickets.find_one({
            '_id': bson.ObjectId(_id)
        })

        if result is None:
            raise APINotFoundException('Gear ticket with id {} not found.'.format(_id))
        else:
            return result

    @require_admin
    def get_own_tickets(self):
        """
        Retrieve all gear-upload tickets owned by the current origin.
        """

        # Allow for just a summary of gear names
        gear_names_only = self.is_true('gear_names_only')

        result = config.db.gear_tickets.find({
            'origin': self.origin
        })

        # For now, always send a string array to avoid mutating types. Possibly a new endpoint later.
        if gear_names_only or True:
            return list(set(map(lambda(x): x['geardoc']['gear']['name'], result)))
        else:
            return result

    @require_admin
    def save(self): # pragma: no cover
        """
        Save a gear described by an upload ticket.
        """

        submit = self.request.json

        ticket = config.db.gear_tickets.find_one({
            '_id': bson.ObjectId(submit['ticket'])
        })

        if ticket is None:
            raise APINotFoundException('Gear ticket with id {} not found.'.format(submit['ticket']))

        repo    = submit['repo']
        pointer = submit['pointer']

        try:
            manifest, image = confirm_registry_asset(repo, pointer)
        except Exception as err:
            raise InputValidationException(cause=err)

        import json
        self.log.debug(json.dumps(manifest, indent=4, sort_keys=True))
        self.log.debug(json.dumps(image, indent=4, sort_keys=True))

        geardoc = ticket['geardoc']
        now = datetime.datetime.utcnow()
        geardoc['created'] = now
        geardoc['modified'] = now
        geardoc['exchange'] = {
            'rootfs-url': 'docker://' + image
        }
        result = insert_gear(geardoc)

        config.db.gear_tickets.delete_one({
            '_id': bson.ObjectId(submit['ticket'])
        })

        return {
            'gear': result
        }

class GearHandler(base.RequestHandler):
    """Provide /gears/x API routes."""

    @require_login
    def get(self, _id):
        result = get_gear(_id)
        add_container_type(self.request, result)
        return result

    @require_login
    def get_invocation(self, _id):
        return get_invocation_schema(get_gear(_id))

    @require_login
    def suggest(self, _id, cont_name, cid):
        """
        Given a container reference, return display information about parents, children and files
        as well as information about which best match each gear input

        Container types acceptable for reference:
          - Groups
          - Projects
          - Collections
          - Subjects
          - Sessions
          - Acquisitions
          - Analyses

        NOTE: Access via this endpoint is not logged. Only information necessary for display should be returned.
        """

        # Do all actions that could result in a 404 first
        gear = get_gear(_id)
        if not gear:
            raise APINotFoundException('Gear with id {} not found.'.format(_id))

        storage = cs_factory(cont_name)
        container = storage.get_container(cid)
        if cont_name == 'analyses':
            container['permissions'] = storage.get_parent(cid, cont=container).get('permissions', [])
        if not self.user_is_admin and not has_access(self.uid, container, 'ro'):
            raise APIPermissionException('User does not have access to container {}.'.format(cid))

        cont_name = pluralize(cont_name)

        response = {
            'cont_type':    singularize(cont_name),
            '_id':          cid,
            'label':        container.get('label', ''),
            'parents':      [],
            'files':        [],
            'children':     {}
        }

        if cont_name != 'analyses':
            analyses = AnalysisStorage().get_analyses(None, cont_name, cid)
            response['children']['analyses'] = [{'cont_type': 'analysis', '_id': a['_id'], 'label': a.get('label', '')} for a in analyses]

        # Get collection context, if any
        collection_id = self.get_param('collection')
        collection = None
        if collection_id:

            if cont_name in ['projects', 'groups']:
                raise InputValidationException('Cannot suggest for {} with a collection context.'.format(cont_name))
            collection = cs_factory('collections').get_container(collection_id)

        # Get children
        if cont_name == 'collections':
            # Grab subjects within the collection context
            children = SubjectStorage().get_all_el({'collections': collection_id}, None, None)
            response['children']['subjects'] = [{'cont_type': 'subject', '_id': c['_id'], 'label': c.get('label', '')} for c in children]

        elif cont_name not in ['analyses', 'acquisitions']:
            query = {}
            if collection_id:
                query['collections'] = bson.ObjectId(collection_id)
            children = storage.get_children(cid, query=query, projection={'files': 0})
            response['children'][pluralize(storage.child_cont_name)] = [{'cont_type': singularize(storage.child_cont_name), '_id': c['_id'], 'label': c.get('label', '')} for c in children]


        # Get parents
        parents = storage.get_parent_tree(cid, cont=container)
        if collection_id and cont_name != 'collections':
            # Remove project and group, replace with collection
            parents = parents[:-2]
            collection['cont_type'] = 'collection'
            parents.append(collection)

        response['parents'] = [{'cont_type': singularize(p['cont_type']), '_id': p['_id'], 'label': p.get('label', '')} for p in parents]

        _files = add_suggest_info_to_files(gear, container.get('files', []))
        response['files'] = [{'name': f['name'], 'suggested': f['suggested']} for f in _files]

        return response

    @require_login
    def get_context(self, _id, cont_name, cid):
        """
        Given a container reference, return the set of context values that are found,
        along with container type and label.
        """

        # Do all actions that could result in a 404 first
        gear = get_gear(_id)
        if not gear:
            raise APINotFoundException('Gear with id {} not found.'.format(_id))

        storage = cs_factory(cont_name)
        container = storage.get_container(cid)
        if cont_name == 'analyses':
            container['permissions'] = storage.get_parent(cid, cont=container).get('permissions', [])
        if not self.user_is_admin and not has_access(self.uid, container, 'ro'):
            raise APIPermissionException('User does not have access to container {}.'.format(cid))

        # Only check permissions if the user is not admin
        check_uid = None if self.user_is_admin else self.uid
        context = get_context_for_destination(cont_name, cid, check_uid, storage=storage, cont=container)

        result = {}
        for name, inp in gear['gear']['inputs'].iteritems():
            if inp['base'] == 'context':
                if name in context:
                    result[name] = context[name]
                    result[name].update({'found': True})
                else:
                    result[name] = {'found': False}

        return result

    @require_admin
    def upload(self): # pragma: no cover
        r = upload.process_upload(self.request, upload.Strategy.gear, self.log_user_access, container_type='gear', origin=self.origin, metadata=self.request.headers.get('metadata'))
        gear_id = upsert_gear(r[1])

        config.db.gears.update_one({'_id': gear_id}, {'$set': {
            'exchange.rootfs-url': '/api/gears/temp/' + str(gear_id)}
        })

        return {'_id': str(gear_id)}

    def download(self, **kwargs): # pragma: no cover
        """Download gear tarball file"""
        dl_id = kwargs.pop('cid')
        gear = get_gear(dl_id)

        file_id = gear['exchange'].get('rootfs-id')
        file_path, storage = files.get_valid_file({
            '_id': file_id,
            'hash': 'v0-' + gear['exchange']['rootfs-hash'].replace(':', '-')
        })
        send_or_redirect_file(self, storage, file_id, file_path, 'gear.tar')

    @require_admin
    def post(self, _id):
        payload = self.request.json

        if _id != payload.get('gear', {}).get('name', ''):
            self.abort(400, 'Name key must be present and match URL')

        try:
            result = upsert_gear(payload)
            return { '_id': str(result) }

        except ValidationError as err:
            raise InputValidationException(cause=err)

    @require_admin
    def delete(self, _id):
        return remove_gear(_id)

class RulesHandler(base.RequestHandler):

    def get(self, cid):
        """List rules"""

        projection = None

        if cid == 'site':
            if self.public_request:
                raise APIPermissionException('Viewing site-level rules requires login.')
            projection = {'project_id': 0}
        else:
            project = ProjectStorage().get_container(cid, projection={'permissions': 1})
            if not self.user_is_admin and not has_access(self.uid, project, 'ro'):
                raise APIPermissionException('User does not have access to project {} rules'.format(cid))

        find_kwargs = dict(filter={'project_id': cid}, projection=projection)
        page = dbutil.paginate_find(config.db.project_rules, find_kwargs, self.pagination)
        return self.format_page(page)

    @verify_payload_exists
    def post(self, cid):
        """Add a rule"""

        if cid == 'site':
            if not self.user_is_admin:
                raise APIPermissionException('Adding site-level rules can only be done by a site admin.')
        else:
            project = ProjectStorage().get_container(cid, projection={'permissions': 1})
            if not self.user_is_admin and not has_access(self.uid, project, 'admin'):
                raise APIPermissionException('Adding rules to a project can only be done by a project admin.')

        payload = self.request.json


        validate_data(payload, 'rule-new.json', 'input', 'POST', optional=True)
        validate_regexes(payload)

        gear = get_gear(payload['gear_id'])
        validate_gear_config(gear, payload.get('config'))
        validate_fixed_inputs(gear, payload.get('fixed_inputs'))

        # Check that the rule has at least one rule-item
        if not (payload.get('any') or payload.get('all') or payload.get('not')):
            raise InputValidationException('Cannot create rule without any conditions')

        if requires_read_write_key(get_gear(payload['gear_id'])):
            raise InputValidationException("Cannot create rule with a gear that requires a read-write api-key.")

        # Site rules can't have fixed_inputs
        if payload.get('fixed_inputs') and cid == 'site':
            raise InputValidationException("Cannot create a site rule with a fixed input.")

        if payload.get('auto_update'):
            gear_name = get_gear(payload['gear_id'])['gear']['name']
            gear_id_latest_version = str(get_latest_gear(gear_name)['_id'])

            gear_id = payload.get('gear_id')
            update_gear_is_latest = gear_id == gear_id_latest_version

            rule_config = payload.get('config')

            validate_auto_update(rule_config, gear_id, update_gear_is_latest, True, payload.get('fixed_inputs'))

        # Check and raise if non-admin user attempts to override compute provider
        validate_job_compute_provider(payload, self, validate_provider=True)

        payload['project_id'] = cid
        rule = models.Rule.from_dict(payload)
        rules_mapper = mappers.RulesMapper()

        inserted_id = rules_mapper.insert(rule)
        return { '_id': inserted_id }

class RuleHandler(base.RequestHandler):

    def get(self, cid, rid):
        """Get rule"""
        rules_mapper = mappers.RulesMapper()

        projection = None
        if cid == 'site':
            if self.public_request:
                raise APIPermissionException('Viewing site-level rules requires login.')
            projection = {'project_id': 0}
        else:
            project = ProjectStorage().get_container(cid, projection={'permissions': 1})
            if not self.user_is_admin and not has_access(self.uid, project, 'ro'):
                raise APIPermissionException('User does not have access to project {} rules'.format(cid))

        rule = rules_mapper.get(rid, projection=projection)

        if not rule:
            raise APINotFoundException('Rule not found.')

        return rule


    @verify_payload_exists
    def put(self, cid, rid):
        """Change a rule"""
        rules_mapper = mappers.RulesMapper()

        if cid == 'site':
            if not self.user_is_admin:
                raise APIPermissionException('Modifying site-level rules can only be done by a site admin.')
        else:
            project = ProjectStorage().get_container(cid, projection={'permissions': 1})
            if not self.user_is_admin and not has_access(self.uid, project, 'admin'):
                raise APIPermissionException('Modifying project rules can only be done by a project admin.')

        rule = rules_mapper.get(rid)

        if not rule:
            raise APINotFoundException('Rule not found.')

        updates = self.request.json
        validate_data(updates, 'rule-update.json', 'input', 'POST', optional=True)

        current_auto_update = rule.auto_update
        auto_update = updates.get('auto_update', current_auto_update)


        if auto_update:
            gear_name = get_gear(rule.gear_id)['gear']['name']
            gear_id_latest_version = str(get_latest_gear(gear_name)['_id'])
            update_gear_id = updates.get('gear_id')

            update_gear_is_latest = update_gear_id == gear_id_latest_version
            current_gear_is_latest = rule.gear_id == gear_id_latest_version

            rule_config = updates.get('config')
            rule_fixed_inputs = updates.get('fixed_inputs')

            validate_auto_update(rule_config, update_gear_id, update_gear_is_latest, current_gear_is_latest, rule_fixed_inputs)
            updates['config'] = {}

        validate_regexes(updates)
        gear_id = updates.get('gear_id', rule.gear_id)
        config_ = updates.get('config', rule.config)
        fixed_inputs = updates.get('fixed_inputs', rule.fixed_inputs)
        gear = get_gear(gear_id)
        validate_gear_config(gear, config_)
        validate_fixed_inputs(gear, fixed_inputs)
        if requires_read_write_key(get_gear(gear_id)):
            raise InputValidationException("Rule cannot use a gear that requires a read-write api-key.")

<<<<<<< HEAD
        # Check and raise if non-admin user attempts to override compute provider
        validate_job_compute_provider(updates, self, validate_provider=True)

        doc.update(updates)
        if not (doc.get('any') or doc.get('all') or doc.get('all')):
=======
        rule_updates = models.Rule.from_dict(updates)
        rule.update(rule_updates)
        if not (rule.any_ or rule.all_ or rule.not_):
>>>>>>> 8db50db4
            raise InputValidationException('Rule must have at least one condition')
        rules_mapper.patch(rid, updates)

    def delete(self, cid, rid):
        """Remove a rule"""
        rules_mapper = mappers.RulesMapper()

        if cid == 'site':
            if not self.user_is_admin:
                raise APIPermissionException('Modifying site-level rules can only be done by a site admin.')
        else:
            project = ProjectStorage().get_container(cid, projection={'permissions': 1})
            if not self.user_is_admin and not has_access(self.uid, project, 'admin'):
                raise APIPermissionException('Modifying project rules can only be done by a project admin.')


        deleted_count = rules_mapper.delete(rid)
        if deleted_count != 1:
            raise APINotFoundException('Rule not found.')

class JobsHandler(base.RequestHandler):

    @require_admin
    def get(self):
        """List all jobs."""
        page = dbutil.paginate_find(config.db.jobs, {}, self.pagination)
        cleaned_results = []
        if page.get('results'):
            for job_map in page.get('results'):
                cleaned_results.append(remove_potential_phi_from_job(job_map))
            page['results'] = cleaned_results

        return self.format_page(page)

    @require_login
    def add(self):
        """Add a job to the queue."""
        payload = self.request.json

        if payload.get('destination') and payload['destination']['type'] == 'analysis':
            raise InputValidationException('Cannot use analysis as destination for a job')

        # Check and raise if non-admin user attempts to override compute provider
        validate_job_compute_provider(payload, self)

        uid = None
        if not self.user_is_admin:
            uid = self.uid

        job = Queue.enqueue_job(payload, self.origin, perm_check_uid=uid)
        job.insert()

        return { '_id': job.id_ }

    @require_admin
    def stats(self):
        all_flag = self.is_true('all')
        unique = self.is_true('unique')
        tags = self.request.GET.getall('tags')
        last = self.request.GET.get('last')

        # Allow for tags to be specified multiple times, or just comma-deliminated
        if len(tags) == 1:
            tags = tags[0].split(',')

        if last is not None:
            last = int(last)

        return Queue.get_statistics(tags=tags, last=last, unique=unique, all_flag=all_flag)

    @require_admin
    def next(self):
        peek = self.is_true('peek')
        tags = self.request.GET.getall('tags')

        # Allow for tags to be specified multiple times, or just comma-deliminated
        if len(tags) == 1:
            tags = tags[0].split(',')

        job = Queue.start_job_parsing_tags(tags=tags, peek=peek)

        if job is None:
            raise InputValidationException('No jobs to process')
        else:
            return job

    @require_admin
    def ask(self):
        """
        Ask for job work or statistics. An upgrade over next & stats that unifies request format.
        """

        payload = self.request.json
        validate_data(payload, 'job-ask.json', 'input', 'PUT')

        return Queue.ask(payload)

    @require_admin
    def reap_stale(self):
        count = Queue.scan_for_orphans()
        return { 'orphaned': count }

class JobHandler(base.RequestHandler):
    """Provides /Jobs/<jid> routes."""

    @require_admin
    def get(self, _id):
        job = Job.get(_id)
        log_job_access(self, job)
        return job

    @require_login
    def get_detail(self, _id):
        # Get the job instance
        job = Job.get(_id)

        result = job.map()
        result.pop('inputs', {})
        parents = result.pop('parents', {})
        saved_files = result.pop('saved_files', [])

        # Cached lookup for containers, returns None if not found
        _parent_projection = {'label': 1}
        _container_cache = {}
        def get_container(ref):
            """Helper for cached retrieval of container"""
            # Normalize id
            if not ref or not ref.id:
                return None
            strid = str(ref.id)
            if strid in _container_cache:
                result = _container_cache[strid]
            else:
                try:
                    result = ref.get()
                except APINotFoundException:
                    log.debug('Unable to retrieve container: type=%s, id=%s',
                        ref.type, ref.id)
                    result = None

                _container_cache[strid] = result
            return result

        # Read inputs while checking permission
        authorized = self.user_is_admin
        result['inputs'] = {}
        if job.inputs is not None:
            for key, ref in job.inputs.items():
                if not hasattr(ref, 'map'):
                    continue

                rec = {
                    'ref': ref.map()
                }
                result['inputs'][key] = rec

                # Duck-typing, we're only dealing with references from here
                if not hasattr(ref, 'check_access'):
                    continue

                # Retrieve the container
                cont = get_container(ref)
                if cont is None:
                    continue

                if not self.user_is_admin:
                    # Check access, (Raises APIPermissionException)
                    ref.check_access(self.uid, 'ro', cont=cont)
                    authorized = True

                if hasattr(ref, 'get_file'):
                    # Raises APINotFoundException
                    try:
                        rec['object'] = ref.get_file(container=cont)
                        rec['object'].pop('info', None)  # Remove info, if present
                    except APINotFoundException:
                        log.debug('Unable to retrieve file on container: type=%s, id=%s, name=%s',
                            ref.type, ref.id, ref.name)
                else:
                    rec['object'] = cont

        # Log the access of all inputs
        log_job_access(self, job)

        # If we're still not authorized, check the destination
        dest_cont = get_container(job.destination)
        if dest_cont and not self.user_is_admin:
            # Raises APIPermissionException
            job.destination.check_access(self.uid, 'ro', cont=dest_cont)
        elif not authorized:
            # Couldn't find destination container, and cannot check access
            raise APIPermissionException('User {} does not have access to job {}'.format(self.uid, _id))

        # Resolve parent container (labels)
        result['parent_info'] = {}
        for ctype, cid in parents.items():
            if cid is None:
                continue

            # Retrieve (cached if possible) parents
            strid = str(cid)
            cont = _container_cache.get(strid)
            if cont is None:
                storage = cs_factory(ctype)
                cont = storage.get_el(cid, projection=_parent_projection)

            if cont:
                result['parent_info'][ctype] = {
                    '_id': cont['_id'],
                    'label': cont.get('label')
                }
            else:
                result['parent_info'][ctype] = {'_id': cid}

        # Resolve outputs (saved_files)
        result['outputs'] = []
        for name in saved_files:
            rec = {
                'ref': {
                    'name': name
                }
            }

            if job.destination:
                rec['ref']['type'] = job.destination.type
                rec['ref']['id'] = job.destination.id

            if dest_cont:
                obj = job.destination.find_file(name, cont=dest_cont)
                if obj:
                    rec['object'] = obj
                    obj.pop('info', None)  # Remove info, if present

            result['outputs'].append(rec)

        return result


    @require_admin
    def get_config(self, _id):
        """Get a job's config"""
        j = Job.get(_id)
        c = j.config
        if c is None:
            c = {}

        # Detect if config is old- or new-style.
        # TODO: remove this logic with a DB upgrade, ref database.py's reserved upgrade section.

        encoded = None
        if 'config' in c and c.get('inputs') is not None:
            # New behavior

            # API keys are only returned in-flight, when the job is running, and not persisted to the job object.
            if j.state == 'running':
                gear = get_gear(j.gear_id)

                for key in gear['gear']['inputs']:
                    the_input = gear['gear']['inputs'][key]

                    if the_input['base'] == 'api-key':
                        if j.origin['type'] == 'user':
                            uid = j.origin['id']
                            api_key = JobApiKey.generate(uid, j.id_)
                        elif 'auto' in j.tags:
                            project_id = cs_factory(pluralize(j.destination.type)).get_parent_id(j.destination.id, 'project')
                            api_key = JobApiKey.generate(None, j.id_, scope={'level': 'project', 'id': project_id, 'access': 'ro'})
                        else:
                            raise Exception('Cannot provide an API key to a job not launched by a user')

                        url = urlparse(config.get_item('site', 'api_url'))

                        if url.port is None or url.port == 443:
                            api_key = url.hostname + ':' + api_key
                        else:
                            api_key = url.hostname + ':' + str(url.port) + ':' + api_key

                        if c.get('inputs') is None:
                            c['inputs'] = {}

                        c['inputs'][key] = {
                            'base': 'api-key',
                            'key': api_key
                        }

            encoded = pseudo_consistent_json_encode(c)

        else: # Legacy behavior
            encoded = pseudo_consistent_json_encode({"config": c})

        stream = StringIO.StringIO(encoded)
        length = len(encoded.encode('utf-8'))

        set_for_download(self.response, stream=stream, filename='config.json', length=length)

    @require_login
    def put(self, _id):
        """
        Update a job. Updates timestamp.
        Enforces a valid state machine transition, if any.
        Rejects any change to a job that is not currently in 'pending' or 'running' state.
        """
        j = Job.get(_id)
        mutation = self.request.json

        if 'state' in mutation and mutation['state'] == 'running':
            if self.origin.get('type', '') != Origin.device:
                raise APIPermissionException('Only a drone can start a job with this endpoint')

        # If user is not site admin, can only cancel jobs they spawned
        if not self.user_is_admin:
            if j.origin.get('id') != self.uid:
                raise APIPermissionException('User does not have permission to access job {}'.format(_id))
            if mutation != {'state': 'cancelled'}:
                raise APIPermissionException('User can only cancel jobs.')

        Queue.mutate(j, mutation)

        # If the job failed or succeeded, check state of the batch
        if 'state' in mutation and mutation['state'] in ['complete', 'failed']:
            # Remove any API keys for this job
            JobApiKey.remove(_id)
            if j.batch:
                batch_id = j.batch
                new_state = check_state(batch_id)
                if new_state:
                    update(batch_id, {'state': new_state})

    @require_admin
    @verify_payload_exists
    def update_profile(self, _id):
        # Updates job.profile with the given input doc
        payload = self.request.json
        validate_data(payload, 'job-profile-update.json', 'input', 'PUT')

        update_doc = mongo_dict(payload, prefix='profile')
        result = config.db.jobs.update_one({'_id': bson.ObjectId(_id)}, {'$set': update_doc})
        if not result.matched_count:
            raise APINotFoundException('Job {} was not found!'.format(_id))
        return { 'modified': result.modified_count }

    def _log_read_check(self, _id):
        try:
            job = Job.get(_id)
        except Exception: # pylint: disable=broad-except
            self.abort(404, 'Job not found')

        # Permission check
        if not self.user_is_admin:
            if job.inputs is not None:
                for x in job.inputs:
                    if hasattr(job.inputs[x], 'check_access'):
                        job.inputs[x].check_access(self.uid, 'ro')
                # Unlike jobs-add, explicitly not checking write access to destination.

    @log_access(AccessType.view_job_logs)
    def get_logs(self, _id):
        """Get a job's logs"""

        self._log_read_check(_id)
        return Logs.get(_id)

    @log_access(AccessType.view_job_logs)
    def get_logs_text(self, _id):
        """Get a job's logs in raw text"""

        self._log_read_check(_id)
        filename = 'job-' + _id + '-logs.txt'

        set_for_download(self.response, filename=filename)
        for output in Logs.get_text_generator(_id):
            self.response.write(output)

    @log_access(AccessType.view_job_logs)
    def get_logs_html(self, _id):
        """Get a job's logs in html"""

        self._log_read_check(_id)

        for output in Logs.get_html_generator(_id):
            self.response.write(output)

        return

    @require_admin
    def add_logs(self, _id):
        doc = self.request.json

        j = Job.get(_id)
        Queue.mutate(j, {}) # Unconditionally heartbeat

        return Logs.add(_id, doc)

    def retry(self, _id):
        """ Retry a job.

        The job must have a state of 'failed', and must not have already been retried.
        Returns the id of the new, generated job.
        """
        j = Job.get(_id)

        # Permission check
        if not self.user_is_admin:

            if j.inputs is not None:
                for x in j.inputs:
                    if hasattr(j.inputs[x], 'check_access'):
                        j.inputs[x].check_access(self.uid, 'ro')

            j.destination.check_access(self.uid, 'rw')
            if j.destination.type == 'analysis':
                if len(j.destination.get().get('files', [])):
                    raise APIPermissionException('Requires superuser to retry job if analysis has outputs')

        # API key gear permission check
        gear = get_gear(j.gear_id)
        for x in gear['gear'].get('inputs', {}).keys():
            input_ = gear['gear']['inputs'][x]
            if input_.get('base') == 'api-key':
                if not self.user_is_admin and self.uid != j.origin['id']:
                    raise APIPermissionException('Only original scheduler or root user can retry a gear requiring an api key input')

        compute_provider_id = self.get_param('computeProviderId')
        if compute_provider_id:
            # Check and raise if non-admin user attempts to override compute provider
            validate_job_compute_provider({'compute_provider_id': compute_provider_id},
                    self, validate_provider=True)
            j.compute_provider_id = compute_provider_id

        new_id = Queue.retry(j, force=True, only_failed=not self.is_true('ignoreState'))
        return { "_id": new_id }

    @require_drone
    def prepare_complete(self, _id):
        # Create the ticket
        return {
            'ticket': JobTicket.create(_id)
        }

    @require_drone
    def complete(self, _id):
        payload = self.request.json
        success = payload['success']
        failure_reason = payload.get('failure_reason') if not success else None

        update_doc = {
            'state': 'complete' if success else 'failed'
        }

        # Optional failure reason
        if failure_reason:
            update_doc['failure_reason'] = failure_reason

        # Profile updates
        profile = payload.get('profile')
        if profile:
            validate_data(profile, 'job-profile-update.json', 'input', 'POST')
            update_doc.update(mongo_dict(profile, prefix='profile'))

        # Retrieve and update the job
        job = Job.get(_id)
        self.log.info('Update job %s with %s', _id, update_doc)
        Queue.mutate(job, update_doc)

        # Update job logs if there were outputs
        if job.saved_files:
            lines = [ 'The following outputs have been saved:\n' ]
            for name in job.saved_files:
                lines.append('  - {}\n'.format(name))
            Logs.add_system_logs(_id, lines)

        # Finally, remove the ticket
        ticket_id = self.get_param('job_ticket_id')
        if ticket_id:
            JobTicket.remove(ticket_id)

class BatchHandler(base.RequestHandler):

    @require_login
    def get_all(self):
        """
        Get a list of batch jobs user has created.
        Site admins see all batch jobs.
        """

        if self.user_is_admin:
            # Don't enforce permissions for site admin requests or drone requests
            query = {}
        else:
            query = {'origin.id': self.uid}
        page = batch.get_all(query, {'proposal': 0}, pagination=self.pagination)
        return self.format_page(page)

    @require_login
    def get(self, _id):
        """
        Get a batch job by id.
        Use param jobs=true to replace job id list with job objects.
        """

        get_jobs = self.is_true('jobs')
        batch_job = batch.get(_id, projection={'proposal':0}, get_jobs=get_jobs)
        self._check_permission(batch_job)
        return batch_job

    @require_login
    def post(self):
        """
        Create a batch job proposal, insert as 'pending' if there are matched containers
        """

        payload = self.request.json
        gear_id = payload.get('gear_id')
        targets = payload.get('targets')
        config_ = payload.get('config', {})
        analysis_data = payload.get('analysis', {})
        tags = payload.get('tags', [])
        optional_input_policy = payload.get('optional_input_policy')

        # Request might specify a collection context
        collection_id = payload.get('target_context', {}).get('id', None)
        if collection_id:
            collection_id = bson.ObjectId(collection_id)

        # Validate the config against the gear manifest
        if not gear_id or not targets:
            self.abort(400, 'A gear name and list of target containers is required.')
        gear = get_gear(gear_id)
        if gear.get('gear', {}).get('custom', {}).get('flywheel', {}).get('invalid', False):
            self.abort(400, 'Gear marked as invalid, will not run!')
        has_optional_input = any([input_.get('optional', False) for input_ in gear['gear']['inputs'].itervalues()])
        if has_optional_input and optional_input_policy not in ['ignored', 'flexible', 'required']:
            self.abort(400, 'Gear has optional inputs but no policy on optional inputs was given, will not run!')
        validate_gear_config(gear, config_)

        # Ensure that user is admin if compute_provider_id is set
        compute_provider_id = validate_job_compute_provider(payload, self, validate_provider=True)

        container_ids = []
        container_type = None

        # Get list of container ids from target list
        for t in targets:
            if not container_type:
                container_type = t.get('type')
            else:
                # Ensure all targets are of same type, may change in future
                if container_type != t.get('type'):
                    self.abort(400, 'targets must all be of same type.')
            container_ids.append(t.get('id'))

        objectIds = [bson.ObjectId(x) for x in container_ids]

        # Determine if gear is no-input gear
        file_inputs = False
        context_inputs = False
        for input_ in gear['gear'].get('inputs', {}).itervalues():
            if input_['base'] == 'file':
                file_inputs = True
            if input_['base'] == 'context':
                context_inputs = True

        if not file_inputs:
            # Grab sessions rather than acquisitions
            containers = SessionStorage().get_all_for_targets(container_type, objectIds)

        else:
            # Get acquisitions associated with targets
            containers = AcquisitionStorage().get_all_for_targets(container_type, objectIds, collection_id=collection_id)

        if not containers:
            self.abort(404, 'Could not find necessary containers from targets.')

        improper_permissions = []
        perm_checked_conts = []

        # Make sure user has read-write access, add those to acquisition list
        for c in containers:
            if self.user_is_admin or has_access(self.uid, c, 'rw'):
                c.pop('permissions')
                perm_checked_conts.append(c)
            else:
                improper_permissions.append(c['_id'])

        if not perm_checked_conts:
            self.abort(403, 'User does not have write access to targets.')

        # For site admin requests, don't check permissions when building context
        if self.user_is_admin:
            context_uid = None
        else:
            context_uid = self.uid

        if not file_inputs:
            # All containers become matched destinations

            results = {
                'matched': [{'id': str(x['_id']), 'type': 'session'} for x in containers]
            }

        else:
            # Look for file matches in each acquisition
            results = batch.find_matching_conts(gear, perm_checked_conts, 'acquisition',
                                                optional_input_policy, context_inputs=context_inputs,
                                                uid=context_uid)

        matched = results['matched']
        batch_proposal = {}

        # If there are matches, create a batch job object and insert it
        if matched:

            batch_proposal = {
                '_id': bson.ObjectId(),
                'gear_id': gear_id,
                'config': config_,
                'state': 'pending',
                'origin': self.origin,
                'proposal': {
                    'analysis': analysis_data,
                    'tags': tags,
                    'jobs': []
                }
            }

            if not file_inputs:
                # Resolve context inputs for container
                for match in matched:
                    job_map = {
                        'inputs': {},
                        'destination': match
                    }

                    if context_inputs:
                        resolve_context_inputs(job_map, gear, match['type'], match['id'], context_uid)

                    batch_proposal['proposal']['jobs'].append(job_map)
            else:
                # Convert from container + inputs to proposed job
                for match in matched:
                    batch_proposal['proposal']['jobs'].append({
                        'inputs': match.pop('inputs'),
                        'destination': { 'id': str(match['_id']), 'type': 'acquisition' }
                    })

            # Override compute_provider_id if provided
            if compute_provider_id is not None:
                for job_map in batch_proposal['proposal']['jobs']:
                    job_map['compute_provider_id'] = compute_provider_id

            batch.insert(batch_proposal)
            batch_proposal.pop('proposal')

        # Either way, return information about the status of the containers
        if has_optional_input:
            batch_proposal['optional_input_policy'] = optional_input_policy
        batch_proposal['not_matched'] = results.get('not_matched', [])
        batch_proposal['ambiguous'] = results.get('ambiguous', [])
        batch_proposal['matched'] = matched
        batch_proposal['improper_permissions'] = improper_permissions

        return batch_proposal

    @require_login
    def post_with_jobs(self):
        """
        Creates a batch from preconstructed jobs
        """
        payload = self.request.json
        jobs_ = payload.get('jobs', [])

        uid = None
        if not self.user_is_admin:
            uid = self.uid

        batch_id = bson.ObjectId()

        for job_number, job_ in enumerate(jobs_):
            try:
                # Ensure that user is admin if compute_provider_id is set
                validate_job_compute_provider(job_, self)

                job_['batch'] = str(batch_id)
                Queue.enqueue_job(job_, self.origin, perm_check_uid=uid)
            except InputValidationException as e:
                raise InputValidationException("Job {}: {}".format(job_number, str(e)))
            except APIPermissionException as e:
                raise APIPermissionException("Job {}: {}".format(job_number, str(e)))

        batch_proposal = {
            'proposal': {
                'preconstructed_jobs': jobs_
            },
            'origin': self.origin,
            'state': 'pending',
            '_id': batch_id
        }
        batch.insert(batch_proposal)

        return batch_proposal

    @require_login
    def run(self, _id):
        """
        Creates jobs from proposed inputs, returns jobs enqueued.
        Moves 'pending' batch job to 'running'.
        """

        batch_job = batch.get(_id)
        self._check_permission(batch_job)
        if batch_job.get('state') != 'pending':
            self.abort(400, 'Can only run pending batch jobs.')
        return batch.run(batch_job)

    @require_login
    def cancel(self, _id):
        """
        Cancels jobs that are still pending, returns number of jobs cancelled.
        Moves a 'running' batch job to 'cancelled'.
        """

        batch_job = batch.get(_id)
        self._check_permission(batch_job)
        if batch_job.get('state') != 'running':
            self.abort(400, 'Can only cancel started batch jobs.')
        return {'number_cancelled': batch.cancel(batch_job)}

    def _check_permission(self, batch_job):
        if not self.user_is_admin:
            if batch_job['origin'].get('id') != self.uid:
                raise APIPermissionException('User does not have permission to access batch {}'.format(batch_job.get('_id')))<|MERGE_RESOLUTION|>--- conflicted
+++ resolved
@@ -13,11 +13,8 @@
     resolve_context_inputs,
     get_context_for_destination,
     remove_potential_phi_from_job,
-<<<<<<< HEAD
-    validate_job_compute_provider
-=======
+    validate_job_compute_provider,
     log_job_access
->>>>>>> 8db50db4
 )
 from .. import config
 from .. import upload
@@ -503,17 +500,12 @@
         if requires_read_write_key(get_gear(gear_id)):
             raise InputValidationException("Rule cannot use a gear that requires a read-write api-key.")
 
-<<<<<<< HEAD
         # Check and raise if non-admin user attempts to override compute provider
         validate_job_compute_provider(updates, self, validate_provider=True)
 
-        doc.update(updates)
-        if not (doc.get('any') or doc.get('all') or doc.get('all')):
-=======
         rule_updates = models.Rule.from_dict(updates)
         rule.update(rule_updates)
         if not (rule.any_ or rule.all_ or rule.not_):
->>>>>>> 8db50db4
             raise InputValidationException('Rule must have at least one condition')
         rules_mapper.patch(rid, updates)
 
