--- conflicted
+++ resolved
@@ -62,7 +62,6 @@
 
     if isinstance(cont_id, list):
         raise Exception('only one container can be specified')
-<<<<<<< HEAD
 
     if query is None:
         query = {}
@@ -100,8 +99,6 @@
 
     if not isinstance(cont_ids, list):
         raise Exception('Must input a list of containers')
-=======
->>>>>>> 574ea779
     if query is None:
         query = {}
     if not top_level_update:
@@ -113,17 +110,11 @@
     query.update({'parents.' + singularize(cont_name): cont_id})
 
     if include_refs:
-<<<<<<< HEAD
-=======
-        analysis_query = copy.deepcopy(query)
-
->>>>>>> 574ea779
         analysis_update = copy.deepcopy(update)
         analysis_update.get('$set', {}).pop('permissions', None)
         config.db.analyses.update_many(query, analysis_update)
 
         # Update job parents by destination
-<<<<<<< HEAD
         job_query = {'parents.{}'.format(singularize(cont_name)): {'$in': cont_ids}}
         config.db.jobs.update_many(job_query, analysis_update)
 
@@ -142,20 +133,6 @@
             return
 
         config.db[cur_cont].update_many(query, update)
-=======
-        job_query = {'parents.{}'.format(singularize(cont_name)) :cont_id}
-        config.db.jobs.update_many(job_query, analysis_update)
-
-    # Non standard containers only need to update related analysis and jobs, if any
-    if cont_name not in containers:
-        return
-
-    # TODO validate we dont send in invalid data in the update.  Can only be common data to the current level of hierarccy we are updating
-    for cur_cont in containers:
-        config.db[cur_cont].update_many(query, update)
-        if cont_name == cur_cont:
-            return
->>>>>>> 574ea779
 
     raise Exception('Never reached top level container from: {}'.format(cont_name))
 
