"""Provides repository-layer functions for loading/saving providers"""
import datetime
import bson

<<<<<<< HEAD
from flywheel_common.providers import ProviderClass, create_provider
from flywheel_common import errors

from ... import config
from .. import mappers, multiproject
=======
from ... import config
from ...web import errors
from .factory import create_provider
from .. import mappers, models, multiproject
>>>>>>> 8a7bad9e


COMPUTE_DISPATCHERS = [ 'cloud-scale', 'compute-dispatcher' ]

def is_compute_dispatcher(device_type):
    """Whether or not the given device_type is a compute dispatcher"""
    return device_type in COMPUTE_DISPATCHERS


def get_provider(provider_id, secure=False):
    """Get the provider model matching provider_id, or None if not found.

    Args:
        provider_id (str): The provider id

    Returns:
        The provider object (without config)

    Raises:
        APINotFoundException: If the provider does not exist.
    """
    mapper = mappers.Providers()
    result = mapper.get(provider_id)
    if not result:
        raise errors.ResourceNotFound(provider_id, 'Provider {} not found!')
    if not secure:
        return _scrub_config(result)
    return result

def validate_provider_class(provider_id, provider_class):
    """Validate that the given provider exists, and has the given class.

    Args:
        provider_id (str): The provider id
        provider_class (str|ProviderClass): The provider class

    Raises:
        APIValidationException: If the provider either doesn't exist or is not of the specified class.
    """
    provider_class = ProviderClass(provider_class).value
    mapper = mappers.Providers()
    result = mapper.get(provider_id)

    if not result:
        raise errors.ResourceNotFound(provider_id, 'Provider {} does not exist')
    if result.provider_class != provider_class:
        raise errors.ValidationError('Provider {} is not a {} provider!'.format(
            provider_id, provider_class.value))

def validate_provider_class(provider_id, provider_class):
    """Validate that the given provider exists, and has the given class.

    Args:
        provider_id (str): The provider id
        provider_class (str|ProviderClass): The provider class

    Raises:
        APIValidationException: If the provider either doesn't exist or is not of the specified class.
    """
    provider_class = models.ProviderClass(provider_class)
    mapper = mappers.Providers()
    result = mapper.get(provider_id)

    if not result:
        raise errors.APIValidationException('Provider {} does not exist'.format(provider_id))
    if result.provider_class != provider_class:
        raise errors.APIValidationException('Provider {} is not a {} provider!'.format(
            provider_id, provider_class.value))


def get_provider_config(provider_id, full=False):
    """Get the provider configuration matching provider_id, or None if not found.

    Args:
        provider_id (str): The provider id
        full (bool): Whether or not to include confidential fields

    Returns:
        The provider configuration

    Raises:
        ResourceNotFound: If the provider does not exist.
    """
    mapper = mappers.Providers()
    result = mapper.get(provider_id)
    if not result:
        raise errors.ResourceNotFound(provider_id, 'Provider {} not found!')

    if full:
        # Cannot get storage provider config this way
        if result.provider_class != ProviderClass.compute.value:
            raise errors.PermissionError('Storage config', 'Only compute config can be retrieved with this method')
        return result.config

    return result.get_redacted_config()


def get_providers(provider_class=None, secure=False):
    """Get all providers matching the given type, without config.

    Args:
        provider_class (ProviderClass|str): The provider class, if filtering is desired

    Yields:
        Provider: The next provider matching the given class
    """
    mapper = mappers.Providers()
    for provider in mapper.find_all(provider_class):
        if not secure:
            yield _scrub_config(provider)
        else:
            yield provider


def insert_provider(provider):
    """Insert the given provider into the database.

    Args:
        provider (Provider): The provider model.

    Returns:
        ObjectId: The inserted provider id

    Raises:
        ValueError: If an invalid provider type is specified
    """

    # We validate in case the provider was created outside our create_provider method.
    values = set(item.value for item in ProviderClass)
    if not provider.provider_class in values:
        raise errors.ValidationError('Unregistered provider class specified')

    provider.created = datetime.datetime.utcnow()
    provider.modified = datetime.datetime.utcnow()

    provider.validate()
    provider.validate_permissions()
    # All was good, create the mapper and insert, errors will bubble up
    mapper = mappers.Providers()
    return mapper.insert(provider)


def update_provider(provider_id, doc):
    """Update the given provider instance, with fields from doc.

    Args:
        provider_id (ObjectId|str): The provider id
        doc (dict): The update fields

    Raises:
        APINotFoundException: If the provider does not exist.
        APIValidationException: If the update would result in an invalid provider
            configuration, or an invalid field was specified
            (e.g. attempt to change provider type)
    """
    mapper = mappers.Providers()
    current_provider = mapper.get(provider_id)

    if not current_provider:
        raise errors.ResourceNotFound(provider_id, 'Provider {} not found!')

    # NOTE: We do NOT permit updating provider class or type
    if 'provider_class' in doc:
        raise errors.ValidationError('Cannot change provider class!')

    if 'provider_type' in doc:
        raise errors.ValidationError('Cannot change provider type!')

    if 'label' in doc:
        current_provider.label = doc['label']
    # If we do it this way we can only ever update keys not delete them
    if 'config' in doc:
        current_provider.config = doc['config']
        #for key in doc['config']:
        #    current_provider.config[key] = doc['config'][key]
    current_provider.modifed = datetime.datetime.utcnow()
    current_provider.validate()

    if 'creds' in doc:
        # Do full validation if the creds are changed to confirm they are correct
        provider = create_provider(current_provider.provider_class,
                current_provider.provider_type, current_provider.label,
                current_provider.config, doc['creds'], provider_id)
        provider.validate_permissions()

    mapper.patch(provider_id, current_provider)


def validate_provider_updates(container, provider_ids, is_admin):
    """Validate an update (or setting) of provider ids.

    Allows setting or changing a compute provider on the container as long
    as the user is an admin and the provider exists.

    Allows setting the storage provider on the container as long as:
    1. The user is admin
    2. The provider exists
    3. A storage provider isn't already set

    Setting either provider to the current value is a no-op and doesn't
    trigger authorization errors.

    Side-effect: This will convert any IDs in the provider_ids parameter to ObjectIds.

    Args:
        container (dict): The current container (or empty if it doesn't exist)
        provider_ids (dict): The provider ids to update.
        is_admin (bool): Whether or not the user is a site administrator

    Raises:
        APIPermissionException: If the user is unautorized to make the change.
        APIValidationException: If the user attempted an invalid transition.
        APINotFoundException: If the given storage provider does not exist.
    """
    # Early return for empty provider_ids object
    if not provider_ids:
        return

    # First check if this is a change
    updates = {}
    current_provider_ids = container.get('providers') or {}

    for provider_class in ('compute', 'storage'):
        updates[provider_class] = False
        if provider_class in provider_ids:
            # Ensure ObjectId
            provider_ids[provider_class] = bson.ObjectId(provider_ids[provider_class])
            current_id = current_provider_ids.get(provider_class)
            if current_id != provider_ids[provider_class]:
                if current_id:
                    raise errors.ValidationError('Cannot change {} provider once set!'.format(provider_class))

                updates[provider_class] = True

    # Verify that the user is admin
    if (updates['storage'] or updates['compute']) and not is_admin:
        raise errors.PermissionError('site admin', 'Changing providers requires site-admin!')

    # Verify that provider exists and is the correct type
    for provider_class in ('compute', 'storage'):
        if not updates[provider_class]:
            continue
        provider = get_provider(provider_ids[provider_class])

        if provider.provider_class != ProviderClass(provider_class).value:
            raise errors.ValidationError('Invalid provider class: {}'.format(provider.provider_class))


def get_provider_id_for_container(container, provider_class, site_settings=None):
    """Get the effective provider of type provider_class for the given container.

    Walks up the tree, as needed, stopping at site to determine the provider.

    Args:
        container (dict): The container under question.
        provider_class (ProviderClass|str): The class of provider to retrieve.
        site_settings (SiteSettings): Optional site_settings, if preloaded

    Returns:
        (bool, ObjectId): True if this is a site provider, and the provider id, if found, otherwise None
    """
    picker = _get_provider_picker()
    return picker.get_provider_id_for_container(container, provider_class, site_settings=site_settings)


def get_compute_provider_id_for_job(gear, destination, inputs):
    """Determine the compute provider for the given job profile.

    Args:
        gear (dict): The resolved gear document
        destination (dict): The destination container
        inputs (list(dict)): The list of input containers, with origins

    Returns:
        ObjectId: The id of the provider, or None if no applicable provider was found.

    Raises:
        APIValidationException: If invalid args were passed
    """
    picker = _get_provider_picker()
    return picker.get_compute_provider_id_for_job(gear, destination, inputs)


def _get_provider_picker():
    """Get the configured provider picker"""
    return multiproject.create_provider_picker(config.is_multiproject_enabled())


def get_provider_id_for_container(container, provider_class, site_settings=None):
    """Get the effective provider of type provider_class for the given container.

    Walks up the tree, as needed, stopping at site to determine the provider.

    Args:
        container (dict): The container under question.
        provider_class (ProviderClass|str): The class of provider to retrieve.
        site_settings (SiteSettings): Optional site_settings, if preloaded

    Returns:
        (bool, ObjectId): True if this is a site provider, and the provider id, if found, otherwise None
    """
    picker = _get_provider_picker()
    return picker.get_provider_id_for_container(container, provider_class, site_settings=site_settings)


def get_compute_provider_id_for_job(gear, destination, inputs):
    """Determine the compute provider for the given job profile.

    Args:
        gear (dict): The resolved gear document
        destination (dict): The destination container
        inputs (list(dict)): The list of input containers, with origins

    Returns:
        ObjectId: The id of the provider, or None if no applicable provider was found.

    Raises:
        APIValidationException: If invalid args were passed
    """
    picker = _get_provider_picker()
    return picker.get_compute_provider_id_for_job(gear, destination, inputs)


def _get_provider_picker():
    """Get the configured provider picker"""
    return multiproject.create_provider_picker(config.is_multiproject_enabled())


def _scrub_config(provider):
    """Remove creds attribute from provider model

    Args:
        provider (Provider): The provider model

    Returns:
        Provider: The provider that was passed in"""
    if provider is not None:
        del provider.creds
    return provider<|MERGE_RESOLUTION|>--- conflicted
+++ resolved
@@ -2,18 +2,11 @@
 import datetime
 import bson
 
-<<<<<<< HEAD
 from flywheel_common.providers import ProviderClass, create_provider
 from flywheel_common import errors
 
 from ... import config
 from .. import mappers, multiproject
-=======
-from ... import config
-from ...web import errors
-from .factory import create_provider
-from .. import mappers, models, multiproject
->>>>>>> 8a7bad9e
 
 
 COMPUTE_DISPATCHERS = [ 'cloud-scale', 'compute-dispatcher' ]
@@ -61,26 +54,6 @@
         raise errors.ResourceNotFound(provider_id, 'Provider {} does not exist')
     if result.provider_class != provider_class:
         raise errors.ValidationError('Provider {} is not a {} provider!'.format(
-            provider_id, provider_class.value))
-
-def validate_provider_class(provider_id, provider_class):
-    """Validate that the given provider exists, and has the given class.
-
-    Args:
-        provider_id (str): The provider id
-        provider_class (str|ProviderClass): The provider class
-
-    Raises:
-        APIValidationException: If the provider either doesn't exist or is not of the specified class.
-    """
-    provider_class = models.ProviderClass(provider_class)
-    mapper = mappers.Providers()
-    result = mapper.get(provider_id)
-
-    if not result:
-        raise errors.APIValidationException('Provider {} does not exist'.format(provider_id))
-    if result.provider_class != provider_class:
-        raise errors.APIValidationException('Provider {} is not a {} provider!'.format(
             provider_id, provider_class.value))
 
 
