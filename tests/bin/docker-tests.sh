#!/usr/bin/env sh

set -eu
unset CDPATH
cd "$( dirname "$0" )/../.."


USAGE="
Usage:
    $0 [OPTION...] [[--] TEST_ARGS...]

Build flywheel/core image and run tests in a Docker container.
Also displays coverage report and saves HTML under htmlcov/

Options:
    -h, --help          Print this help and exit

    -B, --no-build      Skip rebuilding default Docker image
        --image IMAGE   Use custom Docker image

    TEST_ARGS           Arguments passed to tests.sh

"


main() {
    local DOCKER_IMAGE=
    local RUN_SHELL=

    while [ $# -gt 0 ]; do
        case "$1" in
            -h|--help)
                log "$USAGE"
                exit 0
                ;;
            -B|--no-build)
                DOCKER_IMAGE="flywheel/core:testing"
                ;;
            --image)
                DOCKER_IMAGE="$2"
                shift
                ;;
            --)
                shift
                break
                ;;
            *)
                break
                ;;
        esac
        shift
    done

    if [ -z "${DOCKER_IMAGE}" ]; then
        log "Building flywheel/core:testing ..."
        docker build --target testing --tag flywheel/core:testing .
    else
        docker tag "$DOCKER_IMAGE" "flywheel/core:testing"
    fi

    log "INFO: Spinning up dependencies ..."
    trap clean_up EXIT

    docker network create core-test

    docker run -d \
        --name core-test-mongo \
        --network core-test \
        flywheel/core:testing \
        mongod --bind_ip_all

    mkdir -p keys/log_clients
    echo Config >> keys/log_clients/remote_config
    echo Config >> keys/log_clients/ca.pem

    docker run --rm \
        --volume $(pwd):/pwd \
        flywheel/core:testing \
        cp -r /src/core/core.egg-info /pwd/

    docker run -it \
        --name core-test-core \
        --network core-test \
        --volume $(pwd):/src/core \
        --volume $(pwd)/keys:/var/scitran/keys \
        --env SCITRAN_PERSISTENT_DB_URI=mongodb://core-test-mongo:27017/scitran \
        --env SCITRAN_PERSISTENT_DB_LOG_URI=mongodb://core-test-mongo:27017/logs \
        --env FLYWHEEL_FEATURE_MULTIPROJECT=true \
<<<<<<< HEAD
        --env SYSLOG_HOST=localhost \
        --env SCITRAN_PERSISTENT_MULTIPROJECT=true \
=======
>>>>>>> 8a7bad9e
        --env SYSLOG_HOST=localhost \
        --workdir /src/core \
        flywheel/core:testing \
        tests/bin/tests.sh "$@"
}


clean_up() {
    local TEST_RESULT_CODE=$?
    set +e

    if [ $TEST_RESULT_CODE = 0 ] && [ -f tests/artifacts ]; then
        log "INFO: Saving test artifacts ..."
        docker cp core-test-core:/src/core/htmlcov .
        docker cp core-test-core:/src/core/coverage.xml .
        docker cp core-test-core:/src/core/endpoints.json .
    fi

    log "INFO: Spinning down dependencies ..."
    docker rm --force --volumes core-test-core
    docker rm --force --volumes core-test-mongo
    docker network rm core-test

    [ "$TEST_RESULT_CODE" = "0" ] && log "INFO: Test return code = $TEST_RESULT_CODE" \
                                  || log "ERROR: Test return code = $TEST_RESULT_CODE"

    rm -rf keys
    exit $TEST_RESULT_CODE
}


log() {
    printf "\n%s\n" "$@" >&2
}


main "$@"<|MERGE_RESOLUTION|>--- conflicted
+++ resolved
@@ -86,12 +86,8 @@
         --env SCITRAN_PERSISTENT_DB_URI=mongodb://core-test-mongo:27017/scitran \
         --env SCITRAN_PERSISTENT_DB_LOG_URI=mongodb://core-test-mongo:27017/logs \
         --env FLYWHEEL_FEATURE_MULTIPROJECT=true \
-<<<<<<< HEAD
         --env SYSLOG_HOST=localhost \
         --env SCITRAN_PERSISTENT_MULTIPROJECT=true \
-=======
->>>>>>> 8a7bad9e
-        --env SYSLOG_HOST=localhost \
         --workdir /src/core \
         flywheel/core:testing \
         tests/bin/tests.sh "$@"
