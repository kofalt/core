--- conflicted
+++ resolved
@@ -85,11 +85,8 @@
         --volume $(pwd)/keys:/var/scitran/keys \
         --env SCITRAN_PERSISTENT_DB_URI=mongodb://core-test-mongo:27017/scitran \
         --env SCITRAN_PERSISTENT_DB_LOG_URI=mongodb://core-test-mongo:27017/logs \
-<<<<<<< HEAD
-        --env SCITRAN_PERSISTENT_MULTIPROJECT=true \
-=======
+        --env FLYWHEEL_FEATURE_MULTIPROJECT=true \
         --env SYSLOG_HOST=localhost \
->>>>>>> 8db50db4
         --workdir /src/core \
         flywheel/core:testing \
         tests/bin/tests.sh "$@"
