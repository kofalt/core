import datetime
import os
import sys
import uuid

import bson
import copy
import pytest
import pytz


@pytest.fixture(scope='function')
def database(mocker):
    bin_path = os.path.join(os.getcwd(), 'bin')
    mocker.patch('sys.path', [bin_path] + sys.path)
    import database
    return database

@pytest.fixture(scope='function')
def fixes(mocker):
    bin_path = os.path.join(os.getcwd(), 'bin')
    mocker.patch('sys.path', [bin_path] + sys.path)
    import fixes
    return fixes

@pytest.fixture(scope='function')
def checks(mocker):
    bin_path = os.path.join(os.getcwd(), 'bin')
    mocker.patch('sys.path', [bin_path] + sys.path)
    import checks
    return checks


def test_42(data_builder, api_db, as_admin, database):
    # Mimic old-style archived flag
    session = data_builder.create_session()
    session2 = data_builder.create_session()
    api_db.sessions.update_one({'_id': bson.ObjectId(session)}, {'$set': {'archived': True}})
    api_db.sessions.update_one({'_id': bson.ObjectId(session2)}, {'$set': {'archived': False}})

    # Verfiy archived session is not hidden anymore
    assert session  in [s['_id'] for s in as_admin.get('/sessions').json()]

    # Verify upgrade creates new-style hidden tag
    database.upgrade_to_42()
    session_data = as_admin.get('/sessions/' + session).json()
    assert 'archived' not in session_data
    assert 'hidden' in session_data['tags']

    # Verify archived was removed when false as well
    session_data = as_admin.get('/sessions/' + session2).json()
    assert 'archived' not in session_data


def test_43(data_builder, api_db, as_admin, file_form, database):
    # Create session and upload file for later use as analysis input
    session = data_builder.create_session()
    r = as_admin.post('/sessions/' + session + '/files', files=file_form('input.txt'))
    assert r.ok

    # Create ad-hoc analysis with input ref, then upload output
    r = as_admin.post('/sessions/' + session + '/analyses', json={
        'label': 'offline',
        'inputs': [{'type': 'session', 'id': session, 'name': 'input.txt'}]
    })
    assert r.ok
    analysis_id = r.json()['_id']
    r = as_admin.post('/analyses/' + analysis_id + '/files', files=file_form('output.txt', meta=[{'name': 'output.txt'}]))
    assert r.ok

    # Mimic old-style analysis input/output tags
    analysis = api_db.analyses.find_one({'_id': bson.ObjectId(analysis_id)}, ['inputs', 'files'])
    for f in analysis['inputs']:
        f['input'] = True
    for f in analysis['files']:
        f['output'] = True
    api_db.analyses.update_one({'_id': bson.ObjectId(analysis_id)},
                               {'$set': {'files': analysis['inputs'] + analysis['files']},
                                '$unset': {'inputs': ''}})

    # Verify upgrade gets rid of tags and separates inputs/files
    database.upgrade_to_43()
    analysis = as_admin.get('/analyses/' + analysis_id).json()
    assert 'inputs' in analysis
    assert len(analysis['inputs']) == 1
    assert 'input' not in analysis['inputs'][0]

    assert 'files' in analysis
    assert len(analysis['files']) == 1
    assert 'output' not in analysis['files'][0]


def test_45(data_builder, randstr, api_db, as_admin, database, file_form):

    # Set up files with measurements

    containers = [
        ('collections',  data_builder.create_collection()),
        ('projects',     data_builder.create_project()),
        ('sessions',     data_builder.create_session()),
        ('acquisitions', data_builder.create_acquisition())
    ]

    for c in containers:
        assert as_admin.post('/{}/{}/files'.format(c[0], c[1]), files=file_form('test.csv')).ok
        assert as_admin.post('/{}/{}/files'.format(c[0], c[1]), files=file_form('test2.csv')).ok
        api_db[c[0]].update_one({'_id': bson.ObjectId(c[1])},
            {'$set': { # Mangoes ...
                'files.0.measurements': ['diffusion', 'functional'],
                'files.1.measurements': ['diffusion', 'functional']
            }})


    # Set up rules referencing measurements

    rule = {
        'all' : [
            {'type' : 'file.measurements', 'value' : 'diffusion'},
            {'type' : 'container.has-measurements', 'value' : 'tests', 'regex': True}
        ],
        'any' : [
            {'type' : 'file.measurements', 'value' : 'diffusion'},
            {'type' : 'container.has-measurements', 'value' : 'tests', 'regex': True}
        ],
        'name' : 'Run dcm2niix on dicom',
        'alg' : 'dcm2niix',
        'project_id' : 'site'
    }

    api_db.project_rules.insert(copy.deepcopy(rule))
    api_db.project_rules.insert(copy.deepcopy(rule))


    # Set up session templates referencing measurements

    t_project1 = data_builder.create_project()
    t_project2 = data_builder.create_project()

    template = {
        'session': {'subject': {'code': '^compliant$'}},
        'acquisitions': [{
            'minimum': 1,
            'files': [{
                'minimum': 2,
                'measurements': 'diffusion'
            }]
        }]
    }

    api_db.projects.update_many({'_id': {'$in': [bson.ObjectId(t_project1), bson.ObjectId(t_project2)]}}, {'$set': {'template': template}})


    ### RUN UPGRADE

    database.upgrade_to_45()

    ####


    # Ensure files were updated
    for c in containers:
        files = as_admin.get('/{}/{}'.format(c[0], c[1])).json()['files']
        for f in files:
            assert f['classification'] == {'Contrast': ['Diffusion', 'T2*'], 'Intent': ['Functional', 'Structural'], 'Custom': ['diffusion', 'functional']}


    # Ensure rules were updated
    rule_after = {
        'all' : [
            {'type' : 'file.classification', 'value' : 'diffusion'},
            {'type' : 'container.has-classification', 'value' : 'tests', 'regex': True}
        ],
        'any' : [
            {'type' : 'file.classification', 'value' : 'diffusion'},
            {'type' : 'container.has-classification', 'value' : 'tests', 'regex': True}
        ],
        'name' : 'Run dcm2niix on dicom',
        'alg' : 'dcm2niix'
    }

    rules = as_admin.get('/site/rules').json()
    for r in rules:
        r.pop('_id')
        assert r == rule_after


    # Ensure templates were updated
    template_after = {
        'session': {'subject': {'code': '^compliant$'}},
        'acquisitions': [{
            'minimum': 1,
            'files': [{
                'minimum': 2,
                'classification': 'diffusion'
            }]
        }]
    }
    for p in [t_project1, t_project2]:
        assert as_admin.get('/projects/' + p).json()['template'] == template_after

    ### CLEANUP
    api_db.project_rules.delete_many({'alg': 'dcm2niix'})
    api_db.modalities.delete_many({})


def test_47_and_48(api_db, data_builder, as_admin, file_form, database):
    # Create old device
    last_seen = datetime.datetime.utcnow().replace(microsecond=0)
    api_db.devices.insert_one({
        '_id': 'method_name',
        'method': 'method',
        'name': 'name',
        'last_seen': last_seen,
        'errors': [],
    })

    api_db.devices.insert_one({
        '_id': 'device_without_method',
        'last_seen': last_seen
    })

    # Create acq with files
    # * one with with above device as it's origin
    # * the other pointing to a device that doesn't exist
    acq_id = data_builder.create_acquisition()
    as_admin.post('/acquisitions/' + acq_id + '/files', files=file_form('a.txt'))
    as_admin.post('/acquisitions/' + acq_id + '/files', files=file_form('b.txt'))
    files = api_db.acquisitions.find_one({'_id': bson.ObjectId(acq_id)})['files']
    files[0]['origin'] = {'type': 'device', 'id': 'method_name'}
    files[1]['origin'] = {'type': 'device', 'id': 'missing_one'}
    api_db.acquisitions.update_one({'_id': bson.ObjectId(acq_id)}, {'$set': {'files': files}})

    # Test that devices are switched over to ObjectId via 47
    database.upgrade_to_47()
    device = api_db.devices.find_one({'type': 'method', 'name': 'name'})

    assert device
    device_id = device.get('_id')
    assert isinstance(device_id, bson.ObjectId)
    assert device == {
        '_id': device_id,
        'label': 'method_name',
        'type': 'method',
        'name': 'name',
        'last_seen': last_seen,
        'errors': [],
    }

    device = api_db.devices.find_one({'type': 'device_without_method'})
    assert device
    assert device['label'] == 'device_without_method'
    assert device['type'] == 'device_without_method'


    # Verify that ObjectId casting is no longer 500-ing with `join=origin`, even without
    # upgrade 48 fixing device origins.
    r = as_admin.get('/acquisitions/' + acq_id + '?join=origin')
    assert r.ok

    # Test that device origins get fixed via 48
    database.upgrade_to_48()
    device_id_str = str(device_id)
    files = api_db.acquisitions.find_one({'_id': bson.ObjectId(acq_id)})['files']
    assert files[0]['origin'] == {'type': 'device', 'id': device_id_str}

    # Look for id of new device
    added_device_id_str = files[1]['origin']['id']
    assert files[1]['origin'] == {'type': 'device', 'id': added_device_id_str}
    added_device = api_db.devices.find_one({'label': 'missing_one'})
    assert added_device['type'] == 'unknown'
    added_device['_id'] = added_device_id_str

    # Verify that `join=origin` now works as intended
    r = as_admin.get('/acquisitions/' + acq_id + '?join=origin')
    assert r.ok
    assert r.json()['join-origin']['device'] == {
        device_id_str: {
            '_id': device_id_str,
            'label': 'method_name',
            'type': 'method',
            'name': 'name',
            'last_seen': pytz.timezone('UTC').localize(last_seen).isoformat(),
            'errors': [],
        },
        added_device_id_str: added_device
    }

def test_50(data_builder, api_db, as_admin, file_form, database):
    acquisition = data_builder.create_acquisition()
    r = as_admin.post('/acquisitions/' + acquisition + '/files', files=file_form('test_file1.csv'))
    r = as_admin.post('/acquisitions/' + acquisition + '/files', files=file_form('test_file2.csv'))
    r = as_admin.post('/acquisitions/' + acquisition + '/files', files=file_form('test_file3.csv'))
    assert r.ok

    # Clean up modality
    r = as_admin.delete('/modalities/MR')

    payload = {
        '_id': 'MR',
        'classification': {
            'Intent': ["Structural", "Functional", "Localizer"],
            'Measurement': ["B0", "B1", "T1", "T2"]
        }
    }
    r = as_admin.post('/modalities', json=payload)
    assert r.ok

    r = as_admin.post('/acquisitions/' + acquisition + '/files/test_file1.csv/classification', json={
        'modality': 'MR',
        'replace': {
            'Intent': ['Structural'],
            'Measurement': ['T1'],
            'Custom': ['anatomy_t1w', 'foobar']
        }
    })
    assert r.ok

    r = as_admin.post('/acquisitions/' + acquisition + '/files/test_file2.csv/classification', json={
        'modality': 'MR',
        'replace': {
            'Intent': ['Functional'],
            'Measurement': ['T2'],
            'Custom': ['functional']
        }
    })
    assert r.ok

    database.upgrade_to_50()

    # Confirm that measurements is set and classification is updated
    r_acquisition = api_db.acquisitions.find_one({'_id': bson.ObjectId(acquisition)})
    f = r_acquisition['files'][0]
    assert f['name'] == 'test_file1.csv'
    assert f['classification'] == {
        'Intent': ['Structural'],
        'Measurement': ['T1'],
        'Custom': ['foobar']
    }
    assert f['measurements'] == ['anatomy_t1w']

    f = r_acquisition['files'][1]
    assert f['name'] == 'test_file2.csv'
    assert f['classification'] == {
        'Intent': ['Functional'],
        'Measurement': ['T2']
    }
    assert f['measurements'] == ['functional']

    f = r_acquisition['files'][2]
    assert f['name'] == 'test_file3.csv'
    assert f['classification'] == {}
    assert 'measurements' not in f

    # Assert that changing modality resets measurements
    r = as_admin.put('/acquisitions/' + acquisition + '/files/test_file1.csv', json={
        'modality': None
    })
    assert r.ok

    # Assert that changing classification resets measurements
    r = as_admin.post('/acquisitions/' + acquisition + '/files/test_file2.csv/classification', json={
        'add': {
            'Custom': ['myvalue']
        }
    })
    assert r.ok

    r_acquisition = api_db.acquisitions.find_one({'_id': bson.ObjectId(acquisition)})
    f = r_acquisition['files'][0]
    assert f['name'] == 'test_file1.csv'
    assert f['classification'] == {
        'Custom': ['foobar']
    }
    assert 'measurements' not in f

    f = r_acquisition['files'][1]
    assert f['name'] == 'test_file2.csv'
    assert f['classification'] == {
        'Intent': ['Functional'],
        'Measurement': ['T2'],
        'Custom': ['myvalue']
    }
    assert 'measurements' not in f

    # Clean up modality
    r = as_admin.delete('/modalities/MR')
    assert r.ok

def test_52(data_builder, api_db, as_admin, file_form, database, default_payload):
    # Create a valid gear
    gear_doc = default_payload['gear']
    gear_doc['gear']['name'] = 'test-52-upgrade-gear'
    gear_doc['category'] = 'analysis'
    gear_id = api_db.gears.insert_one(gear_doc).inserted_id
    assert gear_id

    # Create project
    session = data_builder.create_session()

    # Create job with existing gear
    job_data = {
        'gear_id': str(gear_id),
        'inputs': {},
        'config': { 'two-digit multiple of ten': 20 },
    }

    job1_id = api_db.jobs.insert_one(job_data).inserted_id
    if '_id' in job_data:
        del job_data['_id']
    assert job1_id

    # Create analysis
    analysis_id = api_db.analyses.insert_one({
        'job': str(job1_id),
        'inputs': []
    }).inserted_id
    assert analysis_id

    # Create job with invalid gear id
    job_data['gear_id'] = '000000000000000000000000'
    job2_id = api_db.jobs.insert_one(job_data).inserted_id
    assert job2_id

    # Perform the upgrade
    database.upgrade_to_52()

    job1 = api_db.jobs.find_one({'_id': job1_id})
    gear_info = job1['gear_info']
    assert gear_info['name'] == 'test-52-upgrade-gear'
    assert gear_info['version'] == '0.0.1'
    assert gear_info['category'] == 'analysis'

    job2 = api_db.jobs.find_one({'_id': job2_id})
    assert 'gear_info' not in job2

    analysis = api_db.analyses.find_one({'_id': analysis_id})
    gear_info = analysis['gear_info']
    assert gear_info['id'] == str(gear_id)
    assert gear_info['name'] == 'test-52-upgrade-gear'
    assert gear_info['version'] == '0.0.1'
    assert gear_info['category'] == 'analysis'

    api_db.gears.delete_one({'_id': gear_id})
    api_db.analyses.delete_one({'_id': analysis_id})
    api_db.jobs.delete_one({'_id': job1_id})
    api_db.jobs.delete_one({'_id': job2_id})

def test_53(randstr, default_payload, as_root, api_db, database):
    # Create gear with multiple versions
    gear_name = randstr()
    gear_payload = default_payload['gear']
    gear_payload['gear']['name'] = gear_name
    gear_payload['gear']['version'] = '0.0.1'
    r = as_root.post('/gears/' + gear_name, json=gear_payload)
    assert r.ok
    gear_id_1 = r.json()['_id']

    gear_payload['gear']['version'] = '0.0.2'
    r = as_root.post('/gears/' + gear_name, json=gear_payload)
    assert r.ok
    gear_id_2 = r.json()['_id']

    # Create old-style rule ('alg' instead of 'gear_id')
    rule_id = bson.ObjectId()
    api_db.project_rules.insert_one({
        '_id': rule_id,
        'alg': gear_name,
        'project_id': 'site',
        'any': [],
        'all': [],
    })

    # Verify that upgrade switches to gear_id_2
    database.upgrade_to_53()
    rule = api_db.project_rules.find_one({'_id': rule_id})
    assert 'alg' not in rule
    assert 'gear_id' in rule
    assert rule['gear_id'] == gear_id_2

    # Clean Up
    api_db.project_rules.delete_one({'_id': rule_id})

def test_54(randstr, api_db, database):
    # Create hierarchy
    group = 'g1-test54'
    api_db.groups.insert_one({'_id': group})
    project_1 = bson.ObjectId()
    api_db.projects.insert_one({'_id': project_1, 'group': group})
    project_2 = bson.ObjectId()
    api_db.projects.insert_one({'_id': project_2, 'group': group})
    session_1 = bson.ObjectId()
    api_db.sessions.insert_one({'_id': session_1, 'project': project_1, 'group': group})
    session_2 = bson.ObjectId()
    api_db.sessions.insert_one({'_id': session_2, 'project': project_2, 'group': group})
    acquisition = bson.ObjectId()
    api_db.acquisitions.insert_one({'_id': acquisition, 'session': session_1})
    analysis = bson.ObjectId()
    api_db.analyses.insert_one({'_id': analysis, 'parent': {'type': 'session', 'id': session_2}})

    # Create Apikey, also make sure other apikeys follow old schema
    cursor = api_db.apikeys.find({})
    for key in cursor:
        api_db.apikeys.update_one({'_id': key['_id']}, {'$set': {'uid': key['origin']['id']}, '$unset': {'origin': ""}})
    apikey = bson.ObjectId()
    api_db.apikeys.insert_one({'_id': apikey, 'uid': 'Me@some.com', 'type': 'user'})

    database.upgrade_to_54()

    project_1_parents = api_db.projects.find_one({'_id': project_1})['parents']
    project_2_parents = api_db.projects.find_one({'_id': project_2})['parents']
    session_1_parents = api_db.sessions.find_one({'_id': session_1})['parents']
    session_2_parents = api_db.sessions.find_one({'_id': session_2})['parents']
    acquisition_parents = api_db.acquisitions.find_one({'_id': acquisition})['parents']
    analysis_parents = api_db.analyses.find_one({'_id': analysis})['parents']
    apikey_origin = api_db.apikeys.find_one({'_id': apikey})['origin']

    assert project_1_parents['group'] == group
    assert project_2_parents['group'] == group
    assert session_1_parents['group'] == group
    assert session_2_parents['group'] == group
    assert acquisition_parents['group'] == group
    assert analysis_parents['group'] == group

    assert session_1_parents['project'] == project_1
    assert session_2_parents['project'] == project_2
    assert acquisition_parents['project'] == project_1
    assert analysis_parents['project'] == project_2

    assert acquisition_parents['session'] == session_1
    assert analysis_parents['session'] == session_2

    assert apikey_origin['id'] == 'Me@some.com'
    assert apikey_origin['type'] == 'user'

    api_db.groups.delete_one({'_id': group})
    api_db.projects.delete_one({'_id': project_1})
    api_db.projects.delete_one({'_id': project_2})
    api_db.sessions.delete_one({'_id': session_1})
    api_db.sessions.delete_one({'_id': session_2})
    api_db.acquisitions.delete_one({'_id': acquisition})
    api_db.analyses.delete_one({'_id': analysis})
    api_db.apikeys.delete_one({'_id': apikey})


def test_55(api_db, data_builder, database):
    """Test subject collection pullout upgrade."""
    group = data_builder.create_group()
    project = bson.ObjectId(data_builder.create_project())
    now = datetime.datetime.utcnow()
    sessions = []
    def create_session(subject_doc):
        subject_doc.setdefault('_id', bson.ObjectId())
        session = bson.ObjectId()
        sessions.append(session)
        now_ = now + datetime.timedelta(seconds=len(sessions))
        api_db.sessions.insert_one({
            '_id': session,
            'group': group,
            'project': project,
            'parents': {'group': group,
                        'project': project},
            'subject': subject_doc,
            'created': now_,
            'modified': now_,
            'permissions': [{'_id': 'admin@user.com', 'access': 'admin'}],
            'public': True,
        })
        return session

    # missing code (expect separate subjects, regardless of id match)
    missing_subject = create_session({})
    missing_subject_code_1 = create_session({'code': ''})
    missing_subject_code_2 = create_session({'code': None})
    missing_subject_code_id = bson.ObjectId()
    missing_subject_code_3 = create_session({'_id': missing_subject_code_id})
    missing_subject_code_4 = create_session({'_id': missing_subject_code_id})

    # same proj/code, different id (expect merge)
    different_subject_id_1 = create_session({'code': 'id-mismatch', '_id': bson.ObjectId()})
    different_subject_id_2 = create_session({'code': 'id-mismatch', '_id': bson.ObjectId()})

    # same proj/code, same id (expect merge, keep id)
    matching_subject_id = bson.ObjectId()
    matching_subject_id_1 = create_session({'code': 'id-match', '_id': matching_subject_id})
    matching_subject_id_2 = create_session({'code': 'id-match', '_id': matching_subject_id})

    # test that age is moved to session
    test_age = create_session({'age': 123})

    # test merge of subject fields
    create_session({'code': 'merge'})
    session_bob_id = create_session({'code': 'merge', 'key': 'value1', 'firstname': 'Bob'})  # session.info.subject_raw.key: value1, firstname: Bob, session.info.subject_raw.firstname: Bob
    create_session({'code': 'merge', 'key': 'value1', 'firstname': 'Bob'})  # noop
    create_session({'code': 'merge', 'key': 'value2'})  # key: value2, session.info.subject_raw.key = value2
    session_mary_id = create_session({'code': 'merge', 'key': 'value2', 'firstname': 'Mary'})  # firstname: Mary, , session.info.subject_raw.firstname: Mary
    create_session({'code': 'merge'})                   # noop
    create_session({'code': 'merge', 'key': None})      # noop
    create_session({'code': 'merge', 'key': ''})        # noop
    # test on the most recently created session
    test_merge = create_session({'code': 'merge', 'key': 'value3'})  # key: value3, session.info.subject_raw.key: value3

    # test merge of deep subject fields (eg. info, expect same behavior as above)
    create_session({'code': 'deep-merge'})
    create_session({'code': 'deep-merge', 'info': {'key': 'value1'}})  # info.key: value1
    create_session({'code': 'deep-merge', 'info': {'key': 'value1'}})  # noop
    create_session({'code': 'deep-merge', 'info': {'key': 'value2'}})  # info.key: value2, info.key_history: ['value1']
    create_session({'code': 'deep-merge'})                             # noop
    create_session({'code': 'deep-merge', 'info': {'key': None}})      # noop
    create_session({'code': 'deep-merge', 'info': {'key': ''}})        # noop
    # test on the most recently created session
    test_deep_merge = create_session({'code': 'deep-merge', 'info': {'key': 'value3'}})  # info.key: value3, info.key_history: ['value1', 'value2']

    # test both at the same time
    create_session({'code': 'multi-merge'})
    value1_session_id = create_session({'code': 'multi-merge', 'info': {'key': 'value1'}})                  # info.key: value1
    create_session({'code': 'multi-merge', 'top_key': 'value1'})                        # top_key: value1, info.key: value1
    value2_session_id = create_session({'code': 'multi-merge', 'info': {'key': 'value2'}, 'top_key': 'value2'}) # top_key: value2, info.top_key: [value1], info.key: value2, info.key_history: ['value1']
    create_session({'code': 'multi-merge'})                                             # noop
    create_session({'code': 'multi-merge', 'top_key': None })                           # noop
    create_session({'code': 'multi-merge', 'top_key': 'value3'})                        # top_key: value3, info.top_key: [value1, value2], info.key: value2, info.key_history: ['value1']
    # test on the most recently created session
    test_multi_merge = create_session({'code': 'multi-merge', 'info': {'key': 'value3'}})  # top_key: value3, info.top_key: [value1, value2], info.key: value3, info.key_history: ['value1', 'value2']

    database.upgrade_to_55()

    def get_subject(session_id):
        session = api_db.sessions.find_one({'_id': session_id})
        return api_db.subjects.find_one({'_id': session['subject']})

    # verify that migrated subjects have, project, permissions, created, modified & parents
    subject = get_subject(missing_subject)
    assert subject['project'] == project
    assert subject['permissions'] == [{'_id': 'admin@user.com', 'access': 'admin'}]
    assert subject['created'] == min(s['created'] for s in api_db.sessions.find({'subject': subject['_id']}))
    assert subject['modified'] == max(s['modified'] for s in api_db.sessions.find({'subject': subject['_id']}))
    assert subject['parents'] == {'group': group, 'project': project}

    # verify separate subjects were created for those w/o code (no 2 [i,j] have the same id)
    separate_subjects = [missing_subject, missing_subject_code_1, missing_subject_code_2, missing_subject_code_3, missing_subject_code_4]
    for i, session_i in enumerate(separate_subjects):
        subject_i = get_subject(session_i)
        for j, session_j in enumerate(separate_subjects[i + 1:]):
            assert subject_i['_id'] != get_subject(session_j)['_id']

    # verify subjects were merged on proj/code match
    assert get_subject(different_subject_id_1)['_id'] == get_subject(different_subject_id_2)['_id']
    assert get_subject(matching_subject_id_1)['_id'] == get_subject(matching_subject_id_2)['_id'] == matching_subject_id

    # verify subject.age is moved to session.age
    assert api_db.sessions.find_one({'_id': test_age}).get('age') == 123

    # verify merging works as expected
    merge_subject = get_subject(test_merge)

    assert merge_subject['key'] == 'value3'
    assert merge_subject['firstname'] == 'Mary'


    # Verify important subject info is kept at session level
    session_bob = api_db.sessions.find_one({'_id': session_bob_id})
    assert session_bob['info']['subject_raw']['firstname'] == 'Bob'
    session_mary = api_db.sessions.find_one({'_id': session_mary_id})
    assert session_mary['info']['subject_raw']['firstname'] == 'Mary'


    # verify merging works in nested docs like info
    deep_merge_subject = get_subject(test_deep_merge)
    assert deep_merge_subject['info']['key'] == 'value3'  # Not a protected EM4
                                                          # key so it isn't saved at the session level

    key_values = set(['value1', 'value2', 'value3', ''])
    deep_merge_sessions = api_db.sessions.find({'subject': bson.ObjectId(deep_merge_subject['_id'])})
    deep_merge_sessions_with_value = [s for s in deep_merge_sessions if s.get('info',{}).get('subject_raw', {}).get('info', {}).get('key') is not None]
    assert set([s['info']['subject_raw'].get('info', {}).get('key') for s in deep_merge_sessions_with_value]) == key_values

    # verify merging works in both nested and unnested
    multi_merge_subject = get_subject(test_multi_merge)
    value1_session = api_db.sessions.find_one({'_id': value1_session_id})
    value2_session = api_db.sessions.find_one({'_id': value2_session_id})
    value3_session = api_db.sessions.find_one({'_id': test_multi_merge})
    assert multi_merge_subject['top_key'] == 'value3'
    assert value3_session['info']['subject_raw']['info']['key'] == 'value3'
    assert value2_session['info']['subject_raw']['info']['key'] == 'value2'
    assert value1_session['info']['subject_raw']['info']['key'] == 'value1'
    assert multi_merge_subject['info']['key'] == 'value3'

    data_builder.delete_group(group, recursive=True)


def test_57(randstr, api_db, database, data_builder):
    # Create hierarchy
    group_id = data_builder.create_group()
    project_id = data_builder.create_project()
    subject_id = bson.ObjectId()
    subject = {'_id': subject_id, 'project': bson.ObjectId(project_id), 'code': 'Subject_1'}
    api_db.subjects.insert_one(subject)
    session_id = bson.ObjectId()
    api_db.sessions.insert_one({'_id': session_id, 'subject': subject_id, 'project': bson.ObjectId(project_id),
                                'parents': {}})
    acquisition_id = bson.ObjectId()
    api_db.acquisitions.insert_one({'session': session_id, '_id': acquisition_id,
                                    'parents': {'session': session_id}})

    assert api_db.sessions.find_one({'_id': session_id})

    assert api_db.sessions.find_one({'_id': session_id})['parents'] == {}
    assert api_db.acquisitions.find_one({'_id': acquisition_id})['parents'] == {'session': session_id}

    database.upgrade_to_57()

    subject_parents = api_db.subjects.find_one({'_id': subject_id})['parents']
    session_parents = api_db.sessions.find_one({'_id': session_id})['parents']
    acquisition_parents = api_db.acquisitions.find_one({'_id': acquisition_id})['parents']

    assert subject_parents['group'] == group_id
    assert session_parents['group'] == group_id
    assert acquisition_parents['group'] == group_id

    assert subject_parents['project'] == bson.ObjectId(project_id)
    assert session_parents['project'] == bson.ObjectId(project_id)
    assert acquisition_parents['project'] == bson.ObjectId(project_id)

    assert acquisition_parents['session'] == session_id

    api_db.subjects.delete_one({'_id': subject_id})
    api_db.sessions.delete_one({'_id': session_id})
    api_db.acquisitions.delete_one({'_id': acquisition_id})


def test_58(api_db, database, data_builder, as_admin, file_form):
    acquisition = data_builder.create_acquisition()
    r = as_admin.post('/acquisitions/' + acquisition + '/files', files=file_form('test_file1.csv'))
    assert r.ok
    r = as_admin.post('/acquisitions/' + acquisition + '/files', files=file_form('test_file2.csv'))
    assert r.ok
    r = as_admin.post('/acquisitions/' + acquisition + '/files', files=file_form('test_file3.csv'))
    assert r.ok

    r = as_admin.post('/acquisitions/' + acquisition + '/files/test_file1.csv/classification', json={
        'modality': '',
        'replace': {
            'Custom': ['Random']
        }
    })
    assert r.ok
    r = as_admin.post('/acquisitions/' + acquisition + '/files/test_file2.csv/classification', json={
        'modality': 'MR',
        'replace': {
            'Custom': ['PET']
        }
    })
    assert r.ok
    r = as_admin.post('/acquisitions/' + acquisition + '/files/test_file3.csv/classification', json={
        'modality': '',
        'replace': {
            'Custom': ['PET']
        }
    })
    assert r.ok

    database.upgrade_to_58()

    r = as_admin.get('/acquisitions/' + acquisition)
    assert r.ok
    files = r.json()['files']

    assert files[0]['name'] == 'test_file1.csv'
    assert files[0]['modality'] == ''
    assert files[0]['classification'] == {'Custom': ['Random']}

    assert files[1]['name'] == 'test_file2.csv'
    assert files[1]['modality'] == 'MR'
    assert files[1]['classification'] == {'Custom': ['PET']}

    assert files[2]['name'] == 'test_file3.csv'
    assert files[2]['modality'] == 'PET'
    assert files[2]['classification'] == {'Custom': ['PET']}


def test_60(api_db, data_builder, database):
    """Test subject collection pullout upgrade."""
    if database.CURRENT_DATABASE_VERSION > 63:
        pytest.skip('Above db version 63 this test is not functional because of the new unique indexes on the subjects collection.')
    group = data_builder.create_group()
    project = bson.ObjectId(data_builder.create_project())
    now = datetime.datetime.utcnow()
    sessions = []
    def create_session(subject_doc, deleted=False):
        subject_doc.setdefault('_id', bson.ObjectId())
        session = bson.ObjectId()
        sessions.append(session)
        now_ = now + datetime.timedelta(seconds=len(sessions))
        session_obj = {
            '_id': session,
            'group': group,
            'project': project,
            'parents': {'group': group,
                        'project': project},
            'subject': subject_doc,
            'created': now_,
            'modified': now_,
            'permissions': [{'_id': 'admin@user.com', 'access': 'admin'}],
            'public': True,
        }
        if deleted:
            session_obj['deleted'] = now_
        api_db.sessions.insert_one(session_obj)
        return session

    # Create the sessions
    not_deleted = create_session({'code': 'not deleted', 'firstname': 'Person 1'})
    half_deleted_id = bson.ObjectId()
    not_half_deleted = create_session({'code': 'half deleted', '_id': half_deleted_id, 'firstname': 'Person 2'})
    half_deleted = create_session({'code': 'half deleted', '_id': half_deleted_id, 'firstname': 'Person 3'}, deleted=True)
    full_deleted = create_session({'code': 'deleted', 'firstname': 'Person 4'}, deleted=True)

    # Test subject id mismatch
    subject_same_id = bson.ObjectId()
    same_id = create_session({'code': 'code A', '_id': subject_same_id, 'firstname': 'Person 3'}, deleted=False)
    same_id_2 = create_session({'code': 'code A2', '_id': subject_same_id, 'firstname': 'Person 3'}, deleted=False)
    same_id_deleted = create_session({'code': 'code B', '_id': subject_same_id, 'firstname': 'Person 3'}, deleted=True)

    codeless_id = bson.ObjectId()
    codeless = create_session({'code': '', '_id': subject_same_id, 'firstname': 'Person 5'}, deleted=False)
    codeless_2 = create_session({'code': '', '_id': subject_same_id, 'firstname': 'Person 6'}, deleted=False)
    codeless_deleted = create_session({'code': '', '_id': subject_same_id, 'firstname': 'Person 7'}, deleted=True)

    database.upgrade_to_55()

    def get_subject(session_id):
        session = api_db.sessions.find_one({'_id': session_id})
        return api_db.subjects.find_one({'_id': session['subject']})

    # verify that upgrade 55 did what is expected
    not_deleted_subject = get_subject(not_deleted)
    print not_deleted_subject
    assert not_deleted_subject['project'] == project
    assert not_deleted_subject['permissions'] == [{'_id': 'admin@user.com', 'access': 'admin'}]
    assert not not_deleted_subject.get('created')
    assert not not_deleted_subject.get('modified')
    assert not_deleted_subject['firstname'] == 'Person 1'

    not_half_deleted_subject = get_subject(not_half_deleted)
    assert not_half_deleted_subject['firstname'] == 'Person 2'

    session = api_db.sessions.find_one({'_id': half_deleted})
    half_deleted_subject = api_db.subjects.find_one({'_id': session['subject']['_id']})
    assert half_deleted_subject['firstname'] == 'Person 2' # Not Person 3

    session = api_db.sessions.find_one({'_id': full_deleted})
    full_deleted_subject = api_db.subjects.find_one({'_id': session['subject']['_id']})
    assert not full_deleted_subject

    session = api_db.sessions.find_one({'_id': same_id})
    same_id_subject = api_db.subjects.find_one({'_id': session['subject']})
    assert same_id_subject
    assert same_id_subject['code'] == 'code A'

    database.upgrade_to_60()

    not_deleted_subject = get_subject(not_deleted)
    assert not_deleted_subject['project'] == project
    assert not_deleted_subject['permissions'] == [{'_id': 'admin@user.com', 'access': 'admin'}]
    assert not_deleted_subject['created'] == min([s['created'] for s in api_db.sessions.find({'subject': not_deleted_subject['_id']})] +
                                                 [not_deleted_subject['_id'].generation_time.replace(tzinfo=None)])
    assert not_deleted_subject['modified'] == max([s['modified'] for s in api_db.sessions.find({'subject': not_deleted_subject['_id']})] +
                                                  [not_deleted_subject['_id'].generation_time.replace(tzinfo=None)])
    assert not_deleted_subject['firstname'] == 'Person 1'

    not_half_deleted_subject = get_subject(not_half_deleted)
    assert not_half_deleted_subject['firstname'] == 'Person 2'
    assert half_deleted_subject['code'] == 'half deleted'

    half_deleted_subject = get_subject(half_deleted)
    assert half_deleted_subject['firstname'] == 'Person 3'
    assert half_deleted_subject['code'] == 'half deleted-deleted'

    full_deleted_subject = get_subject(full_deleted)
    assert full_deleted_subject['firstname'] == 'Person 4'

    session = api_db.sessions.find_one({'_id': same_id})
    same_id_subject = api_db.subjects.find_one({'_id': session['subject']})
    assert same_id_subject
    assert same_id_subject['code'] == 'code A'

    session = api_db.sessions.find_one({'_id': same_id_deleted})
    same_id_deleted_subject = api_db.subjects.find_one({'_id': session['subject']})
    assert same_id_deleted_subject
    assert same_id_deleted_subject['code'] == 'code B'

    session = api_db.sessions.find_one({'_id': codeless})
    codeless_subject = api_db.subjects.find_one({'_id': session['subject']})
    assert codeless_subject
    assert codeless_subject['firstname'] == 'Person 5'

    session = api_db.sessions.find_one({'_id': codeless_deleted})
    codeless_deleted_subject = api_db.subjects.find_one({'_id': session['subject']})
    assert codeless_deleted_subject
    assert codeless_deleted_subject['firstname'] == 'Person 7'

    data_builder.delete_group(group, recursive=True)

def test_62(api_db, data_builder, database, default_payload, as_admin, file_form):
    # Create a valid gear
    gear_doc = default_payload['gear']
    gear_doc['gear']['name'] = 'test-62-upgrade-gear'
    gear_doc['gear']['inputs']['csv'] = { 'base': 'file' }
    gear_doc['category'] = 'utility'
    gear_id = api_db.gears.insert_one(gear_doc).inserted_id
    assert gear_id

    # Create hierarchy
    group = data_builder.create_group()
    project = data_builder.create_project(group=group)
    subject = data_builder.create_subject(project=project, label='1000')
    session = data_builder.create_session(project=project, subject={'_id': subject})
    acquisition = data_builder.create_acquisition(session=session)
    collection = data_builder.create_collection()

    # Remove parents from session to create orphan container
    api_db.sessions.update({'_id': bson.ObjectId(session)}, {'$unset': {'parents': 1}})

    dest_containers = [group, project, subject, session]
    input_containers = dest_containers + [acquisition, collection]

    r = as_admin.post('/acquisitions/' + acquisition + '/files', files=file_form('input.txt'))
    assert r.ok

    r = as_admin.post('/collections/' + collection + '/files', files=file_form('input.csv'))
    assert r.ok

    # Ensure that indexes get deleted
    api_db.jobs.create_index('group')
    api_db.jobs.create_index('project')

    # Valid job document
    job_src = {
        'gear_id': str(gear_id),
        'inputs': [{
            'input': 'text',
            'type': 'acquisition',
            'id': acquisition,
            'name': 'input.txt'
        }, {
            'input': 'csv',
            'type': 'collection',
            'id': collection,
            'name': 'input.csv'
        }],
        'destination': {
            'type': 'session',
            'id': session
        }
    }

    # Job with empty destination
    job_data = copy.deepcopy(job_src)
    del job_data['destination']
    job_empty_dest = api_db.jobs.insert_one(job_data).inserted_id

    # Job with non-existent destination
    job_data = copy.deepcopy(job_src)
    job_data['destination']['id'] = 'ffffffffffffffffffffffff'
    job_invalid_dest = api_db.jobs.insert_one(job_data).inserted_id

    # Job with empty inputs
    job_data = copy.deepcopy(job_src)
    job_data['inputs'] = []
    job_empty_input = api_db.jobs.insert_one(job_data).inserted_id

    # Job with non-existent input
    job_data = copy.deepcopy(job_src)
    job_data['inputs'][0]['id'] = 'ffffffffffffffffffffffff'
    job_invalid_input = api_db.jobs.insert_one(job_data).inserted_id

    # Job with dictionary input
    job_data = copy.deepcopy(job_src)
    inputs = job_data['inputs']
    job_data['inputs'] = {}
    for inp in inputs:
        job_data['inputs'][inp.pop('input')] = inp
    job_dict_input = api_db.jobs.insert_one(job_data).inserted_id

    # Job with empty dictionary input
    job_data = copy.deepcopy(job_src)
    job_data['inputs'] = {}
    job_empty_dict_input = api_db.jobs.insert_one(job_data).inserted_id

    # Valid job with inputs & destination
    job_data = copy.deepcopy(job_src)
    job_valid = api_db.jobs.insert_one(job_data).inserted_id

    try:
        database.upgrade_to_62()

        # Validate empty destination
        job_data = api_db.jobs.find_one({'_id': job_empty_dest})
        assert 'parents' not in job_data
        for cid in input_containers:
            assert cid in job_data['related_container_ids']

        # Job with non-existent destination
        job_data = api_db.jobs.find_one({'_id': job_invalid_dest})
        assert 'parents' not in job_data
        for cid in input_containers:
            assert cid in job_data['related_container_ids']

        # Job with empty inputs
        job_data = api_db.jobs.find_one({'_id': job_empty_input})
        assert job_data['parents']['group'] == group
        assert job_data['parents']['project'] == bson.ObjectId(project)
        assert job_data['parents']['subject'] == bson.ObjectId(subject)
        assert job_data['parents']['session'] == bson.ObjectId(session)
        for cid in dest_containers:
            assert cid in job_data['related_container_ids']

        # Job with non-existent input
        job_data = api_db.jobs.find_one({'_id': job_invalid_input})
        assert job_data['parents']['group'] == group
        assert job_data['parents']['project'] == bson.ObjectId(project)
        assert job_data['parents']['subject'] == bson.ObjectId(subject)
        assert job_data['parents']['session'] == bson.ObjectId(session)
        for cid in dest_containers:
            assert cid in job_data['related_container_ids']

        # Job with dictionary input
        job_data = api_db.jobs.find_one({'_id': job_dict_input})
        assert job_data['parents']['group'] == group
        assert job_data['parents']['project'] == bson.ObjectId(project)
        assert job_data['parents']['subject'] == bson.ObjectId(subject)
        assert job_data['parents']['session'] == bson.ObjectId(session)
        for cid in input_containers:
            assert cid in job_data['related_container_ids']

        # Job with empty dictionary input
        job_data = api_db.jobs.find_one({'_id': job_empty_dict_input})
        assert job_data['parents']['group'] == group
        assert job_data['parents']['project'] == bson.ObjectId(project)
        assert job_data['parents']['subject'] == bson.ObjectId(subject)
        assert job_data['parents']['session'] == bson.ObjectId(session)
        for cid in dest_containers:
            assert cid in job_data['related_container_ids']

        # Valid job with inputs & destination
        job_data = api_db.jobs.find_one({'_id': job_valid})
        assert job_data['parents']['group'] == group
        assert job_data['parents']['project'] == bson.ObjectId(project)
        assert job_data['parents']['subject'] == bson.ObjectId(subject)
        assert job_data['parents']['session'] == bson.ObjectId(session)
        for cid in input_containers:
            assert cid in job_data['related_container_ids']

        # Validate that indexes are deleted
        for _, index in api_db.jobs.index_information().items():
            assert ('group', 1) not in index['key']
            assert ('project', 1) not in index['key']

    finally:
        api_db.jobs.delete_many({'_id': {'$in': [
            job_empty_dest, job_invalid_dest, job_empty_input, job_invalid_input, job_valid]}})


def test_ensure_parents(api_db, database):

    # Create hierarchy
    group = 'g1-ensure-parents'
    api_db.groups.insert_one({'_id': group})
    project_1 = bson.ObjectId()
    api_db.projects.insert_one({'_id': project_1, 'group': group, 'parents': {}})
    project_2 = bson.ObjectId()
    api_db.projects.insert_one({'_id': project_2, 'group': group})
    subject_1 = bson.ObjectId()
    api_db.subjects.insert_one({'_id': subject_1, 'project': project_1, 'group': group})
    subject_2 = bson.ObjectId()
    api_db.subjects.insert_one({'_id': subject_2, 'project': project_2, 'group': group})
    session_1 = bson.ObjectId()
    api_db.sessions.insert_one({'_id': session_1, 'subject': subject_1, 'project': project_1, 'group': group})
    session_2 = bson.ObjectId()
    api_db.sessions.insert_one({'_id': session_2, 'subject': subject_2, 'project': project_2, 'group': group, 'parents': {}})
    acquisition = bson.ObjectId()
    api_db.acquisitions.insert_one({'_id': acquisition, 'session': session_1})
    analysis = bson.ObjectId()
    api_db.analyses.insert_one({'_id': analysis, 'parent': {'type': 'session', 'id': session_2}})

    database.ensure_parents()

    project_1_parents = api_db.projects.find_one({'_id': project_1})['parents']
    project_2_parents = api_db.projects.find_one({'_id': project_2})['parents']
    subject_1_parents = api_db.subjects.find_one({'_id': subject_1})['parents']
    subject_2_parents = api_db.subjects.find_one({'_id': subject_2})['parents']
    session_1_parents = api_db.sessions.find_one({'_id': session_1})['parents']
    session_2_parents = api_db.sessions.find_one({'_id': session_2})['parents']
    acquisition_parents = api_db.acquisitions.find_one({'_id': acquisition})['parents']
    analysis_parents = api_db.analyses.find_one({'_id': analysis})['parents']

    assert project_1_parents.get('group') == None
    assert project_2_parents['group'] == group
    assert session_1_parents.get('group') == None
    assert session_2_parents.get('group') == None
    assert acquisition_parents.get('group') == None
    assert analysis_parents.get('group') == None

    assert session_1_parents['project'] == project_1
    assert session_2_parents.get('project') == None
    assert acquisition_parents['project'] == project_1
    assert analysis_parents.get('project') == None

    assert acquisition_parents['session'] == session_1
    assert analysis_parents['session'] == session_2

    api_db.groups.delete_one({'_id': group})
    api_db.projects.delete_one({'_id': project_1})
    api_db.projects.delete_one({'_id': project_2})
    api_db.sessions.delete_one({'_id': session_1})
    api_db.sessions.delete_one({'_id': session_2})
    api_db.acquisitions.delete_one({'_id': acquisition})
    api_db.analyses.delete_one({'_id': analysis})

def test_fix_subject_age_62(api_db, fixes):

    def get_session(session_id):
        return api_db.sessions.find_one({'_id': session_id})

    # Create hierarchy
    group = 'g1-test-62-age'
    api_db.groups.insert_one({'_id': group})
    project = bson.ObjectId()
    api_db.projects.insert_one({'_id': project, 'group': group, 'parents': {}})

    subject_with_age = bson.ObjectId()
    api_db.subjects.insert_one({'_id': subject_with_age, 'project': project, 'group': group, 'age': 999})

    subject_without_age = bson.ObjectId()
    api_db.subjects.insert_one({'_id': subject_without_age, 'project': project, 'group': group})

    subject_with_only_one_session = bson.ObjectId()
    api_db.subjects.insert_one({'_id': subject_with_only_one_session, 'project': project, 'group': group, 'age': 222})

    session_without_age_subject_age_1 = bson.ObjectId()
    api_db.sessions.insert_one({'_id': session_without_age_subject_age_1, 'subject': subject_with_age, 'project': project, 'group': group})
    session_without_age_subject_age_2 = bson.ObjectId()
    api_db.sessions.insert_one({'_id': session_without_age_subject_age_2, 'subject': subject_with_age, 'project': project, 'group': group})
    session_with_age_subject_age = bson.ObjectId()
    api_db.sessions.insert_one({'_id': session_with_age_subject_age, 'subject': subject_with_age, 'project': project, 'group': group, 'age': 333})
    session_with_age_subject_age_and_metadata = bson.ObjectId()
    api_db.sessions.insert_one({'_id': session_with_age_subject_age_and_metadata, 'subject': subject_with_age, 'project': project, 'group': group, 'age': 123})

    session_without_age_subject_no_age = bson.ObjectId()
    api_db.sessions.insert_one({'_id': session_without_age_subject_no_age, 'subject': subject_without_age, 'project': project, 'group': group})
    session_with_age_subject_no_age = bson.ObjectId()
    api_db.sessions.insert_one({'_id': session_with_age_subject_no_age, 'subject': subject_without_age, 'project': project, 'group': group, 'age': 444})

    session_without_age_only_session = bson.ObjectId()
    api_db.sessions.insert_one({'_id': session_without_age_only_session, 'subject': subject_with_only_one_session, 'project': project, 'group': group})

    now = datetime.datetime.utcnow()
    created_1 = now - datetime.timedelta(seconds=3)
    created_2 = now - datetime.timedelta(seconds=2)
    created_3 = now - datetime.timedelta(seconds=1)

    # Insert acquisition files for session_without_age_subject_age_1

    session_without_age_subject_age_1_PatientAge = '003D'
    api_db.acquisitions.insert_one({'session': session_without_age_subject_age_1, 'files': [{'type': 'text'}, {'type': 'dicom', 'info': {'PatientAge': session_without_age_subject_age_1_PatientAge}}], 'parents': {'project': project}})

    session_with_age_subject_age_and_metadata_PatientAge = '005D'
    api_db.acquisitions.insert_one({'session': session_with_age_subject_age_and_metadata, 'files': [{'type': 'nifti', 'info': {}}], 'metadata': {'PatientAge': session_with_age_subject_age_and_metadata_PatientAge}, 'parents': {'project': project}})

    # Run DB Fix
    fixes.fix_subject_age_62()

    age_parser = fixes.parse_patient_age

    assert get_session(session_without_age_subject_age_1).get('age') == age_parser(session_without_age_subject_age_1_PatientAge)
    assert get_session(session_without_age_subject_age_2).get('age') is None
    assert get_session(session_with_age_subject_age).get('age') == 333
    assert get_session(session_with_age_subject_age_and_metadata).get('age') == 123

    assert get_session(session_without_age_subject_no_age).get('age') == None
    assert get_session(session_with_age_subject_no_age).get('age') == 444

    assert get_session(session_without_age_only_session).get('age') == 222

    for subject in api_db.subjects.find({'project': project}):
        assert subject.get('age') is None

    api_db.groups.delete_one({'_id': group})
    api_db.projects.delete_one({'_id': project})
    api_db.subjects.delete_many({'project': project})
    api_db.sessions.delete_many({'project': project})
    api_db.acquisitions.delete_many({'parents.project': project})

def test_63(api_db, database):
    # Create hierarchy
    template =  {
        'session': {'subject': {'code': '^compliant$'}},
        'acquisitions': [{
            'minimum': 1,
            'label': '^compliant$',
            'tags': '^compliant$',
            'files': [{
                'minimum': 2,
                'mimetype': 'text/csv',
                'classification': 'diffusion'
            }]
        }]
    }
    group = 'g1-test-63'
    api_db.groups.insert_one({'_id': group})
    project_1 = bson.ObjectId()
    api_db.projects.insert_one({'_id': project_1, 'group': group, 'template': template})
    project_2 = bson.ObjectId()
    api_db.projects.insert_one({'_id': project_2, 'group': group})

    database.upgrade_to_63()

    projects = api_db.projects.find()

    for project in projects:
        assert project.get('template') is None
        if project['_id'] == project_1:
            assert isinstance(project.get('templates'), list)
            assert project['templates'][0] == template


def test_64(api_db, database):
    api_db.subjects.drop_indexes()
    project_id = bson.ObjectId()
    project_id_2 = bson.ObjectId()

    api_db.subjects.insert_one({
        'code': 'test_1',
        'project': project_id,
        'created': datetime.datetime(2019, 1, 1)
    })
    # same as above but deleted
    api_db.subjects.insert_one({
        'code': 'test_1',
        'project': project_id,
        'deleted': datetime.datetime.now(),
        'created': datetime.datetime(2019, 1, 1)
    })
    # two subject with same code and project
    subject_1 = bson.ObjectId()
    api_db.subjects.insert_one({
        '_id': subject_1,
        'code': 'test_2',
        'project': project_id,
        'created': datetime.datetime(2019, 1, 1)
    })
    subject_2 = bson.ObjectId()
    api_db.subjects.insert_one({
        '_id': subject_2,
        'code': 'test_2',
        'project': project_id,
        'created': datetime.datetime(2019, 1, 2)
    })
    session_1 = bson.ObjectId()
    api_db.sessions.insert_one({
        '_id': session_1,
        'project': project_id,
        'subject': subject_1,
    })
    # same as above but in a differenet project
    api_db.subjects.insert_one({
        'code': 'test_2',
        'project': project_id_2,
        'created': datetime.datetime(2019, 1, 3)
    })
    api_db.subjects.insert_one({
        'code': '',
        'project': project_id,
        'created': datetime.datetime(2019, 1, 4)
    })
    api_db.subjects.insert_one({
        'code': None,
        'project': project_id,
        'created': datetime.datetime(2019, 1, 4)
    })

    database.upgrade_to_64()

    assert map(lambda x: x.to_dict()['key'], list(api_db.subjects.list_indexes())) == [
        {'_id': 1},
        {'code': 1, 'deleted': 1, 'project': 1},
        {'deleted': 1, 'master_code': 1, 'project': 1}
    ]

    # assertions that the merge was successfull
    subjects = api_db.subjects.find({
        'code': 'test_2',
        'project': project_id
    })
    # there is only one subject
    assert len(list(subjects)) == 1
    # session ref is updated
    s = api_db.sessions.find_one({'_id': session_1})
    assert s['subject'] == subject_1

    api_db.subjects.delete_many({'project': {'$in': [project_id, project_id_2]}})
    api_db.sessions.delete_one({'_id': session_1})

<<<<<<< HEAD



def test_65(api_db, database, data_builder):

    # Confirm it fails with a missing acquisition file id
    acquisition = data_builder.create_acquisition();
    api_db.acquisitions.update({'_id': bson.ObjectId(acquisition)}, {'$set': {'files': [{'name': 'No id for me'}]}})
    with pytest.raises(RuntimeError):
        database.upgrade_to_65()
    api_db.acquisitions.remove({'_id': bson.ObjectId(acquisition)})

    # Confirm it fails with a missing session file id
    session= data_builder.create_session();
    api_db.sessions.update({'_id': bson.ObjectId(session)}, {'$set': {'files': [{'name': 'No id for me'}]}})
    with pytest.raises(RuntimeError):
        database.upgrade_to_65()
    api_db.sessions.remove({'_id': bson.ObjectId(session)})

    # Confirm it fails with a missing subject file id
    project = data_builder.create_project();
    api_db.projects.update({'_id': bson.ObjectId(project)}, {'$set': {'files': [{'name': 'No id for me'}]}})
    with pytest.raises(RuntimeError):
        database.upgrade_to_65()


    # Confirm it fails with a missing subject file id
    subject= data_builder.create_subject(public=True, project=project, label='no id files');
    api_db.subjects.update({'_id': bson.ObjectId(subject)}, {'$set': {'files': [{'name': 'No id for me'}]}})
    with pytest.raises(RuntimeError):
        database.upgrade_to_65()
    api_db.subjects.remove({'_id': bson.ObjectId(subject)})

    # Confirm it fails with a missing collection file id
    collection = data_builder.create_collection();
    api_db.collections.update({'_id': bson.ObjectId(collection)}, {'$set': {'files': [{'name': 'No id for me'}]}})
    with pytest.raises(RuntimeError):
        database.upgrade_to_65()
    api_db.collections.remove({'_id': bson.ObjectId(collection)})


    # Confirm it fails with a missing analysis input  id
    collection = data_builder.create_collection();
    api_db.collections.update({'_id': bson.ObjectId(collection)}, {'$set': {'inputs': [{'name': 'No id for me'}]}})
    with pytest.raises(RuntimeError):
        database.upgrade_to_65()
    api_db.collections.remove({'_id': bson.ObjectId(collection)})


    # cleanup project after since its a dep on the above containers
    api_db.projects.remove({'_id': bson.ObjectId(project)})

    database.upgrade_to_65()

    local_storage = api_db.providers.find_one({'label': 'Local Storage'})
    assert local_storage
    assert api_db.providers.find_one({'label': 'Static Compute'})

    # Spot check files to be sure they have a provider id now
    # Due to the order the tests run we already have files in the system with the test provider id
    # So this test does not provide much value
    # a = api_db.acquisitions.find_one({'files.0': {'$exists': 'true'}})
    # assert a['files'][0].get('provider_id') == local_storage['_id']
=======
def test_check_for_cas_files(api_db, checks):
    # Requires clean state
    for collection_name in [ 'acquisitions', 'sessions', 'subjects', 'projects', 'analyses', 'collections' ]:
        api_db[collection_name].remove({})

    # Create session without files
    result = api_db.sessions.insert_one({'project': bson.ObjectId(), 'label': 'Test Session'})
    session_id = result.inserted_id

    # Create acquisition
    result = api_db.acquisitions.insert_one({'session': bson.ObjectId(), 'files': [{'type': 'text', 'name': 'cas.txt', 'hash': 'v0-nil-1234'}]})
    acquisition_id = result.inserted_id

    # Run DB Check, expect raises
    with pytest.raises(RuntimeError):
        checks.check_for_cas_files()

    api_db.acquisitions.update({'_id': acquisition_id}, {'$set': {'files.0._id': str(uuid.uuid4())}})
    checks.check_for_cas_files()

    api_db.acquisitions.delete_one({'_id': acquisition_id})
    api_db.sessions.delete_one({'_id': session_id})
>>>>>>> ab2d2d6b
<|MERGE_RESOLUTION|>--- conflicted
+++ resolved
@@ -1300,9 +1300,6 @@
     api_db.subjects.delete_many({'project': {'$in': [project_id, project_id_2]}})
     api_db.sessions.delete_one({'_id': session_1})
 
-<<<<<<< HEAD
-
-
 
 def test_65(api_db, database, data_builder):
 
@@ -1363,28 +1360,4 @@
     # Due to the order the tests run we already have files in the system with the test provider id
     # So this test does not provide much value
     # a = api_db.acquisitions.find_one({'files.0': {'$exists': 'true'}})
-    # assert a['files'][0].get('provider_id') == local_storage['_id']
-=======
-def test_check_for_cas_files(api_db, checks):
-    # Requires clean state
-    for collection_name in [ 'acquisitions', 'sessions', 'subjects', 'projects', 'analyses', 'collections' ]:
-        api_db[collection_name].remove({})
-
-    # Create session without files
-    result = api_db.sessions.insert_one({'project': bson.ObjectId(), 'label': 'Test Session'})
-    session_id = result.inserted_id
-
-    # Create acquisition
-    result = api_db.acquisitions.insert_one({'session': bson.ObjectId(), 'files': [{'type': 'text', 'name': 'cas.txt', 'hash': 'v0-nil-1234'}]})
-    acquisition_id = result.inserted_id
-
-    # Run DB Check, expect raises
-    with pytest.raises(RuntimeError):
-        checks.check_for_cas_files()
-
-    api_db.acquisitions.update({'_id': acquisition_id}, {'$set': {'files.0._id': str(uuid.uuid4())}})
-    checks.check_for_cas_files()
-
-    api_db.acquisitions.delete_one({'_id': acquisition_id})
-    api_db.sessions.delete_one({'_id': session_id})
->>>>>>> ab2d2d6b
+    # assert a['files'][0].get('provider_id') == local_storage['_id']